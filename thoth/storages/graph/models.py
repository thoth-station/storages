#!/usr/bin/env python3
# thoth-storages
# Copyright(C) 2019, 2020 Fridolin Pokorny
#
# This program is free software: you can redistribute it and / or modify
# it under the terms of the GNU General Public License as published by
# the Free Software Foundation, either version 3 of the License, or
# (at your option) any later version.
#
# This program is distributed in the hope that it will be useful,
# but WITHOUT ANY WARRANTY without even the implied warranty of
# MERCHANTABILITY or FITNESS FOR A PARTICULAR PURPOSE. See the
# GNU General Public License for more details.
#
# You should have received a copy of the GNU General Public License
# along with this program. If not, see <http://www.gnu.org/licenses/>.

"""Models for SQL based database."""

from sqlalchemy import Column
from sqlalchemy import Integer
from sqlalchemy import ForeignKey
from sqlalchemy import Float
from sqlalchemy import DateTime
from sqlalchemy import Boolean
from sqlalchemy import Text
from sqlalchemy.orm import relationship
from sqlalchemy.dialects.postgresql import ENUM

from sqlalchemy import UniqueConstraint
from sqlalchemy import Index

from .models_base import BaseExtension
from .models_base import Base
from .models_base import get_python_package_version_index_combinations

from .enums import EnvironmentTypeEnum
from .enums import SoftwareStackTypeEnum
from .enums import RecommendationTypeEnum
from .enums import RequirementsFormatEnum
from .enums import InspectionSyncStateEnum
from .enums import MetadataDistutilsTypeEnum


# Environment type used in package-extract as a flag as well as in software environment records.
_ENVIRONMENT_TYPE_ENUM = ENUM(
    EnvironmentTypeEnum.RUNTIME.value, EnvironmentTypeEnum.BUILDTIME.value, name="environment_type", create_type=True
)


class PythonPackageVersion(Base, BaseExtension):
    """Representation of a Python package version running on a specific software environment."""

    __tablename__ = "python_package_version"

    id = Column(Integer, primary_key=True, autoincrement=True, nullable=False)

    package_name = Column(Text, nullable=False)
    package_version = Column(Text, nullable=True)
    # Only solved packages can be synced.
    os_name = Column(Text, nullable=False)
    os_version = Column(Text, nullable=False)
    python_version = Column(Text, nullable=False)
    entity_id = Column(Integer, ForeignKey("python_package_version_entity.id", ondelete="CASCADE"), nullable=False)
    # Null if package is unparseable.
    python_package_index_id = Column(Integer, ForeignKey("python_package_index.id", ondelete="CASCADE"), nullable=True)
    python_package_metadata_id = Column(
        Integer, ForeignKey("python_package_metadata.id", ondelete="CASCADE"), nullable=True
    )
    is_missing = Column(Boolean, nullable=False, default=False)

    dependencies = relationship("DependsOn", back_populates="version")
    solvers = relationship("Solved", back_populates="version")
    entity = relationship("PythonPackageVersionEntity", back_populates="python_package_versions")
    index = relationship("PythonPackageIndex", back_populates="python_package_versions")
    python_package_metadata = relationship("PythonPackageMetadata", back_populates="python_package_versions")

    python_software_stacks = relationship("PythonRequirementsLock", back_populates="python_package_version")

    __table_args__ = tuple(
        get_python_package_version_index_combinations()
        + [
            UniqueConstraint(
                "package_name", "package_version", "python_package_index_id", "os_name", "os_version", "python_version"
            )
        ]
    )


class HasArtifact(Base, BaseExtension):
    """The given package has the given artifact."""

    __tablename__ = "has_artifact"

    python_package_version_entity_id = Column(
        Integer, ForeignKey("python_package_version_entity.id", ondelete="CASCADE"), primary_key=True
    )
    python_artifact_id = Column(Integer, ForeignKey("python_artifact.id", ondelete="CASCADE"), primary_key=True)

    python_package_version_entity = relationship("PythonPackageVersionEntity", back_populates="python_artifacts")
    python_artifact = relationship("PythonArtifact", back_populates="python_package_version_entities")

    __table_args__ = (
        Index("has_artifact_python_package_version_entity_id", "python_package_version_entity_id"),
        Index("has_artifact_python_artifact_id", "python_artifact_id"),
    )


class Solved(Base, BaseExtension):
    """A solver solved a package-version."""

    __tablename__ = "solved"

    datetime = Column(DateTime(timezone=False), nullable=False)
    document_id = Column(Text, nullable=False)
    duration = Column(Integer, nullable=True)  # nullable for now...

    error = Column(Boolean, default=False, nullable=False)
    error_unparseable = Column(Boolean, default=False, nullable=False)
    error_unsolvable = Column(Boolean, default=False, nullable=False)
    is_provided = Column(Boolean)

    ecosystem_solver_id = Column(Integer, ForeignKey("ecosystem_solver.id", ondelete="CASCADE"), primary_key=True)
    version_id = Column(Integer, ForeignKey("python_package_version.id", ondelete="CASCADE"), primary_key=True)

    ecosystem_solver = relationship("EcosystemSolver", back_populates="versions")
    version = relationship("PythonPackageVersion", back_populates="solvers")

    __table_args__ = (Index("solver_document_id_idx", "document_id"), Index("solved_version_id_idx", "version_id"))


class PythonPackageVersionEntity(Base, BaseExtension):
    """Representation of a Python package not running in any environment."""

    __tablename__ = "python_package_version_entity"

    id = Column(Integer, primary_key=True, autoincrement=True, unique=True)

    package_name = Column(Text, nullable=False)
    # Nullable if we cannot resolve.
    package_version = Column(Text, nullable=True)
    # Nullable if coming from user or cross-index resolution.
    python_package_index_id = Column(Integer, ForeignKey("python_package_index.id", ondelete="CASCADE"), nullable=True)

    versions = relationship("DependsOn", back_populates="entity")
    adviser_runs = relationship("HasUnresolved", back_populates="python_package_version_entity")
    package_extract_runs = relationship("Identified", back_populates="python_package_version_entity")
    build_log_analyzer_runs = relationship("BuildLogAnalyzerRun", back_populates="input_python_package_version_entity")
    package_analyzer_runs = relationship("PackageAnalyzerRun", back_populates="input_python_package_version_entity")
    cves = relationship("HasVulnerability", back_populates="python_package_version_entity")
    # inspection_software_stacks = relationship("PythonSoftwareStack", back_populates="python_package_version_entity")
    # user_software_stacks = relationship("PythonSoftwareStack", back_populates="python_package_version_entity")
    index = relationship("PythonPackageIndex", back_populates="python_package_version_entities")
    python_package_versions = relationship("PythonPackageVersion", back_populates="entity")
    python_artifacts = relationship("HasArtifact", back_populates="python_package_version_entity")
    python_software_stacks = relationship(
        "ExternalPythonRequirementsLock", back_populates="python_package_version_entity"
    )

    __table_args__ = (
        UniqueConstraint("package_name", "package_version", "python_package_index_id"),
        Index(
            "python_package_version_entity_idx",
            "package_name",
            "package_version",
            "python_package_index_id",
            unique=True,
        ),
        Index("python_package_version_entity_id_idx", "id", unique=True)
    )


class DependsOn(Base, BaseExtension):
    """Dependency of a Python package version."""

    __tablename__ = "depends_on"

    entity_id = Column(Integer, ForeignKey("python_package_version_entity.id", ondelete="CASCADE"), primary_key=True)
    version_id = Column(Integer, ForeignKey("python_package_version.id", ondelete="CASCADE"), primary_key=True)

    version_range = Column(Text)
    marker = Column(Text, nullable=True)
    extra = Column(Text, nullable=True)
    marker_evaluation_result = Column(Boolean, nullable=False)

    entity = relationship("PythonPackageVersionEntity", back_populates="versions")
    version = relationship("PythonPackageVersion", back_populates="dependencies")

    __table_args__ = (Index("depends_on_version_id_idx", "version_id"),)


class EcosystemSolver(Base, BaseExtension):
    """Record for an ecosystem solver."""

    __tablename__ = "ecosystem_solver"

    id = Column(Integer, primary_key=True, autoincrement=True)
    ecosystem = Column(Text, nullable=False)
    solver_name = Column(Text, nullable=False)
    solver_version = Column(Text, nullable=False)
    os_name = Column(Text, nullable=False)
    os_version = Column(Text, nullable=False)
    python_version = Column(Text, nullable=False)

    versions = relationship("Solved", back_populates="ecosystem_solver")

    __table_args__ = (
        UniqueConstraint("ecosystem", "solver_name", "solver_version", "os_name", "os_version", "python_version"),
        Index(
            "ecosystem_solver_idx",
            "ecosystem",
            "solver_name",
            "solver_version",
            "os_name",
            "os_version",
            "python_version",
            unique=True,
        ),
    )


class PackageExtractRun(Base, BaseExtension):
    """A class representing a single package-extract (image analysis) run."""

    __tablename__ = "package_extract_run"

    id = Column(Integer, primary_key=True, autoincrement=True)

    package_extract_name = Column(Text, nullable=False)
    package_extract_version = Column(Text, nullable=False)
    analysis_document_id = Column(Text, nullable=False)
    datetime = Column(DateTime, nullable=False)
    environment_type = Column(_ENVIRONMENT_TYPE_ENUM, nullable=False)
    origin = Column(Text, nullable=True)
    debug = Column(Boolean, nullable=False, default=False)
    package_extract_error = Column(Boolean, nullable=False, default=False)
    image_size = Column(Integer, nullable=True)
    # An image tag which was used during image analysis. As this tag can change (e.g. latest is always changing
    # on new builds), it's part of this class instead of Runtime/Buildtime environment to keep correct
    # linkage for same container images.
    image_tag = Column(Text, nullable=False)
    # Duration in seconds.
    duration = Column(Integer, nullable=True)
    # Entries parsed from /etc/os-release
    os_name = Column(Text, nullable=False)
    os_id = Column(Text, nullable=False)
    os_version_id = Column(Text, nullable=False)
    software_environment_id = Column(Integer, ForeignKey("software_environment.id", ondelete="CASCADE"), nullable=True)

    external_software_environment_id = Column(
        Integer, ForeignKey("external_software_environment.id", ondelete="CASCADE"), nullable=True
    )

    found_python_files = relationship("FoundPythonFile", back_populates="package_extract_run")
    found_python_interpreters = relationship("FoundPythonInterpreter", back_populates="package_extract_run")
    found_rpms = relationship("FoundRPM", back_populates="package_extract_run")
    found_debs = relationship("FoundDeb", back_populates="package_extract_run")
    python_package_version_entities = relationship("Identified", back_populates="package_extract_run")
    software_environment = relationship("SoftwareEnvironment", back_populates="package_extract_runs")
    versioned_symbols = relationship("DetectedSymbol", back_populates="package_extract_run")

    external_software_environment = relationship(
        "ExternalSoftwareEnvironment", back_populates="external_package_extract_runs"
    )


class FoundPythonFile(Base, BaseExtension):
    """State a package extract run found a Python file."""

    __tablename__ = "found_python_file"

    file = Column(Text, nullable=False)

    python_file_digest_id = Column(Integer, ForeignKey("python_file_digest.id", ondelete="CASCADE"), primary_key=True)
    package_extract_run_id = Column(Integer, ForeignKey("package_extract_run.id", ondelete="CASCADE"), primary_key=True)

    python_file_digest = relationship("PythonFileDigest", back_populates="package_extract_runs")
    package_extract_run = relationship("PackageExtractRun", back_populates="found_python_files")


class PythonInterpreter(Base, BaseExtension):
    """A class representing a single python interpreter."""

    __tablename__ = "python_interpreter"

    id = Column(Integer, primary_key=True, autoincrement=True)

    path = Column(Text, nullable=False)
    link = Column(Text, nullable=True)
    version = Column(Text, nullable=True)

    package_extract_runs = relationship("FoundPythonInterpreter", back_populates="python_interpreter")


class FoundPythonInterpreter(Base, BaseExtension):
    """State a package extract run found a Python interpreter."""

    __tablename__ = "found_python_interpreter"

    python_interpreter_id = Column(Integer, ForeignKey("python_interpreter.id", ondelete="CASCADE"), primary_key=True)
    package_extract_run_id = Column(Integer, ForeignKey("package_extract_run.id", ondelete="CASCADE"), primary_key=True)

    python_interpreter = relationship("PythonInterpreter", back_populates="package_extract_runs")
    package_extract_run = relationship("PackageExtractRun", back_populates="found_python_interpreters")


class FoundRPM(Base, BaseExtension):
    """State a package extract run found an RPM package."""

    __tablename__ = "found_rpm"

    rpm_package_version_id = Column(Integer, ForeignKey("rpm_package_version.id", ondelete="CASCADE"), primary_key=True)
    package_extract_run_id = Column(Integer, ForeignKey("package_extract_run.id", ondelete="CASCADE"), primary_key=True)

    rpm_package_version = relationship("RPMPackageVersion", back_populates="package_extract_runs")
    package_extract_run = relationship("PackageExtractRun", back_populates="found_rpms")


class FoundDeb(Base, BaseExtension):
    """State a package extract run found a Debian package."""

    __tablename__ = "found_deb"

    deb_package_version_id = Column(Integer, ForeignKey("deb_package_version.id", ondelete="CASCADE"), primary_key=True)
    package_extract_run_id = Column(Integer, ForeignKey("package_extract_run.id", ondelete="CASCADE"), primary_key=True)

    deb_package_version = relationship("DebPackageVersion", back_populates="package_extract_runs")
    package_extract_run = relationship("PackageExtractRun", back_populates="found_debs")


class PythonPackageRequirement(Base, BaseExtension):
    """A requirement as stated by a software stack."""

    __tablename__ = "python_package_requirement"

    id = Column(Integer, primary_key=True, autoincrement=True)

    name = Column(Text, nullable=False)
    version_range = Column(Text, nullable=False)
    develop = Column(Boolean, nullable=False)
    python_package_index_id = Column(Integer, ForeignKey("python_package_index.id", ondelete="CASCADE"), nullable=True)

    index = relationship("PythonPackageIndex", back_populates="python_package_requirements")
    python_software_stacks = relationship("PythonRequirements", back_populates="python_package_requirement")
    dependency_monkey_runs = relationship(
        "PythonDependencyMonkeyRequirements", back_populates="python_package_requirement"
    )


class CVE(Base, BaseExtension):
    """Information about a CVE."""

    __tablename__ = "cve"

    id = Column(Integer, primary_key=True, autoincrement=True)

    advisory = Column(Text, nullable=True)
    cve_name = Column(Text, nullable=True)
    cve_id = Column(Text, nullable=False, unique=True)
    version_range = Column(Text, nullable=True)
    aggregated_at = Column(DateTime, nullable=True)

    python_package_version_entities = relationship("HasVulnerability", back_populates="cve")


class BuildLogAnalyzerRun(Base, BaseExtension):
    """A class representing a single buildlogs-analyzer (build log analysis) run."""

    __tablename__ = "build_log_analyzer_run"

    id = Column(Integer, primary_key=True, autoincrement=True)
    build_log_analyzer_name = Column(Text, nullable=True)
    build_log_analyzer_version = Column(Text, nullable=True)
    build_log_analysis_document_id = Column(Text, nullable=False)
    datetime = Column(DateTime, nullable=False)
    debug = Column(Boolean, nullable=False, default=False)
    build_log_analyzer_error_reason = Column(Text, nullable=True)
    duration = Column(Integer, nullable=True)
    input_python_package_version_entity_id = Column(
        Integer, ForeignKey("python_package_version_entity.id", ondelete="CASCADE")
    )

    input_python_package_version_entity = relationship(
        "PythonPackageVersionEntity", back_populates="build_log_analyzer_runs"
    )


class PackageAnalyzerRun(Base, BaseExtension):
    """A class representing a single package-analyzer (package analysis) run."""

    __tablename__ = "package_analyzer_run"

    id = Column(Integer, primary_key=True, autoincrement=True)
    package_analyzer_name = Column(Text, nullable=True)
    package_analyzer_version = Column(Text, nullable=True)
    package_analysis_document_id = Column(Text, nullable=False)
    datetime = Column(DateTime, nullable=False)
    debug = Column(Boolean, nullable=False, default=False)
    package_analyzer_error = Column(Boolean, nullable=False, default=False)
    duration = Column(Integer, nullable=True)
    input_python_package_version_entity_id = Column(
        Integer, ForeignKey("python_package_version_entity.id", ondelete="CASCADE")
    )

    input_python_package_version_entity = relationship(
        "PythonPackageVersionEntity", back_populates="package_analyzer_runs"
    )
    python_artifacts = relationship("Investigated", back_populates="package_analyzer_run")
    python_files = relationship("InvestigatedFile", back_populates="package_analyzer_run")


class PythonArtifact(Base, BaseExtension):
    """An artifact for a python package in a specific version."""

    __tablename__ = "python_artifact"

    id = Column(Integer, primary_key=True, autoincrement=True)

<<<<<<< HEAD
    artifact_hash_sha256 = Column(String(256), nullable=False)
    artifact_name = Column(String(256), nullable=True)
    present = Column(Boolean, nullable=False, default=True)
=======
    artifact_hash_sha256 = Column(Text, nullable=False)
    artifact_name = Column(Text, nullable=True)
>>>>>>> 062694c3
    # TODO: parse wheel specific tags to make them queryable?

    python_files = relationship("IncludedFile", back_populates="python_artifact")
    python_package_version_entities = relationship("HasArtifact", back_populates="python_artifact")
    package_analyzer_runs = relationship("Investigated", back_populates="python_artifact")
    versioned_symbols = relationship("RequiresSymbol", back_populates="python_artifact")


class InvestigatedFile(Base, BaseExtension):
    """A record about found file by package analyzer."""

    __tablename__ = "investigated_file"

    package_analyzer_run_id = Column(
        Integer, ForeignKey("package_analyzer_run.id", ondelete="CASCADE"), primary_key=True
    )
    python_file_digest_id = Column(Integer, ForeignKey("python_file_digest.id", ondelete="CASCADE"), primary_key=True)

    package_analyzer_run = relationship("PackageAnalyzerRun", back_populates="python_files")
    python_file_digest = relationship("PythonFileDigest", back_populates="package_analyzer_runs")


class Investigated(Base, BaseExtension):
    """A record about investigated Python artifact by a package analyzer."""

    __tablename__ = "investigated"

    package_analyzer_run_id = Column(
        Integer, ForeignKey("package_analyzer_run.id", ondelete="CASCADE"), primary_key=True
    )
    python_artifact_id = Column(Integer, ForeignKey("python_artifact.id", ondelete="CASCADE"), primary_key=True)

    package_analyzer_run = relationship("PackageAnalyzerRun", back_populates="python_artifacts")
    python_artifact = relationship("PythonArtifact", back_populates="package_analyzer_runs")


class PythonFileDigest(Base, BaseExtension):
    """A class representing a single file digests."""

    __tablename__ = "python_file_digest"

    id = Column(Integer, primary_key=True, autoincrement=True)
    sha256 = Column(Text, nullable=False)

    package_extract_runs = relationship("FoundPythonFile", back_populates="python_file_digest")
    package_analyzer_runs = relationship("InvestigatedFile", back_populates="python_file_digest")
    python_artifacts = relationship("IncludedFile", back_populates="python_file_digest")

    __table_args__ = (UniqueConstraint("sha256"), Index("sha256_idx", "sha256", unique=True))


class InspectionRun(Base, BaseExtension):
    """A class representing a single inspection."""

    __tablename__ = "inspection_run"

    id = Column(Integer, primary_key=True, autoincrement=True)

    inspection_document_id = Column(Text, nullable=False, unique=True)
    datetime = Column(DateTime, nullable=True)
    amun_version = Column(Text, nullable=True)
    build_requests_cpu = Column(Float, nullable=True)
    build_requests_memory = Column(Float, nullable=True)
    run_requests_cpu = Column(Float, nullable=True)
    run_requests_memory = Column(Float, nullable=True)
    inspection_sync_state = Column(
        ENUM(
            InspectionSyncStateEnum.PENDING.value,
            InspectionSyncStateEnum.SYNCED.value,
            name="inspection_sync_state",
            create_type=True,
        ),
        nullable=False,
    )

    build_hardware_information_id = Column(Integer, ForeignKey("hardware_information.id", ondelete="CASCADE"))
    run_hardware_information_id = Column(Integer, ForeignKey("hardware_information.id", ondelete="CASCADE"))
    build_software_environment_id = Column(Integer, ForeignKey("software_environment.id", ondelete="CASCADE"))
    run_software_environment_id = Column(Integer, ForeignKey("software_environment.id", ondelete="CASCADE"))
    dependency_monkey_run_id = Column(
        Integer, ForeignKey("dependency_monkey_run.id", ondelete="CASCADE"), nullable=True
    )

    build_hardware_information = relationship(
        "HardwareInformation", back_populates="inspection_runs_build", foreign_keys=[build_hardware_information_id]
    )
    run_hardware_information = relationship(
        "HardwareInformation", back_populates="inspection_runs_run", foreign_keys=[run_hardware_information_id]
    )

    build_software_environment = relationship(
        "SoftwareEnvironment", back_populates="inspection_runs_build", foreign_keys=[build_software_environment_id]
    )
    run_software_environment = relationship(
        "SoftwareEnvironment", back_populates="inspection_runs_run", foreign_keys=[run_software_environment_id]
    )

    dependency_monkey_run = relationship("DependencyMonkeyRun", back_populates="inspection_runs")

    inspection_software_stack_id = Column(Integer, ForeignKey("python_software_stack.id", ondelete="CASCADE"))
    inspection_software_stack = relationship("PythonSoftwareStack", back_populates="inspection_runs")

    matmul_perf_indicators = relationship("PiMatmul", back_populates="inspection_run")
    conv1d_perf_indicators = relationship("PiConv1D", back_populates="inspection_run")
    conv2d_perf_indicators = relationship("PiConv2D", back_populates="inspection_run")
    pybench_perf_indicators = relationship("PiPyBench", back_populates="inspection_run")


class AdviserRun(Base, BaseExtension):
    """A class representing a single adviser run."""

    __tablename__ = "adviser_run"

    id = Column(Integer, primary_key=True, autoincrement=True)

    adviser_document_id = Column(Text, nullable=False)
    datetime = Column(DateTime, nullable=False)
    adviser_version = Column(Text, nullable=False)
    adviser_name = Column(Text, nullable=False)
    count = Column(Integer, nullable=True)
    limit = Column(Integer, nullable=True)
    origin = Column(Text, nullable=True)
    is_s2i = Column(Boolean, nullable=True)
    debug = Column(Boolean, nullable=False)
    need_re_run = Column(Boolean, nullable=True)
    re_run_adviser_id = Column(Text, nullable=True)
    limit_latest_versions = Column(Integer, nullable=True)
    adviser_error = Column(Boolean, nullable=False, default=False)
    recommendation_type = Column(
        ENUM(
            RecommendationTypeEnum.STABLE.value,
            RecommendationTypeEnum.TESTING.value,
            RecommendationTypeEnum.LATEST.value,
            name="recommendation_type",
            create_type=True,
        ),
        nullable=False,
    )
    requirements_format = Column(
        ENUM(RequirementsFormatEnum.PIPENV.value, name="requirements_format", create_type=True), nullable=False
    )

    # Duration in seconds.
    duration = Column(Integer, nullable=True)  # XXX: nullable for now.
    advised_configuration_changes = Column(Boolean, nullable=False, default=False)
    additional_stack_info = Column(Boolean, nullable=False, default=False)

    user_software_stack_id = Column(Integer, ForeignKey("python_software_stack.id", ondelete="CASCADE"))
    user_software_stack = relationship(
        "PythonSoftwareStack", back_populates="adviser_runs", foreign_keys=[user_software_stack_id]
    )

    advised_software_stacks = relationship("Advised", back_populates="adviser_run")

    python_package_version_entities = relationship("HasUnresolved", back_populates="adviser_run")

    external_run_software_environment_id = Column(
        Integer, ForeignKey("external_software_environment.id", ondelete="CASCADE")
    )

    external_run_software_environment = relationship(
        "ExternalSoftwareEnvironment",
        back_populates="adviser_inputs_run",
        foreign_keys=[external_run_software_environment_id],
    )

    external_build_software_environment_id = Column(
        Integer, ForeignKey("external_software_environment.id", ondelete="CASCADE")
    )

    external_build_software_environment = relationship(
        "ExternalSoftwareEnvironment",
        back_populates="adviser_inputs_build",
        foreign_keys=[external_build_software_environment_id],
    )

    external_hardware_information_id = Column(
        Integer, ForeignKey("external_hardware_information.id", ondelete="CASCADE")
    )
    external_hardware_information = relationship(
        "ExternalHardwareInformation", back_populates="adviser_runs", foreign_keys=[external_hardware_information_id]
    )


class Advised(Base, BaseExtension):
    """A relation stating advised software stack."""

    __tablename__ = "advised"

    adviser_run_id = Column(Integer, ForeignKey("adviser_run.id", ondelete="CASCADE"), primary_key=True)
    python_software_stack_id = Column(
        Integer, ForeignKey("python_software_stack.id", ondelete="CASCADE"), primary_key=True
    )

    adviser_run = relationship("AdviserRun", back_populates="advised_software_stacks")
    python_software_stack = relationship("PythonSoftwareStack", back_populates="advised_by")


class HasUnresolved(Base, BaseExtension):
    """A relation representing a Python package version entity unresolved identified in adviser run."""

    __tablename__ = "has_unresolved"

    adviser_run_id = Column(Integer, ForeignKey("adviser_run.id", ondelete="CASCADE"), primary_key=True)
    python_package_version_entity_id = Column(
        Integer, ForeignKey("python_package_version_entity.id", ondelete="CASCADE"), primary_key=True
    )

    adviser_run = relationship("AdviserRun", back_populates="python_package_version_entities")
    python_package_version_entity = relationship("PythonPackageVersionEntity", back_populates="adviser_runs")


class DependencyMonkeyRun(Base, BaseExtension):
    """A class representing a single dependency-monkey run."""

    __tablename__ = "dependency_monkey_run"

    id = Column(Integer, primary_key=True, autoincrement=True)

    dependency_monkey_document_id = Column(Text, nullable=False)
    datetime = Column(DateTime, nullable=False)
    dependency_monkey_name = Column(Text, nullable=False)
    dependency_monkey_version = Column(Text, nullable=False)
    seed = Column(Integer, nullable=True)
    decision = Column(Text, nullable=False)
    count = Column(Integer, nullable=True)
    limit_latest_versions = Column(Integer, nullable=True)
    debug = Column(Boolean, default=False)
    dependency_monkey_error = Column(Boolean, default=False)
    duration = Column(Integer, nullable=True)  # XXX: nullable for now

    run_software_environment_id = Column(Integer, ForeignKey("software_environment.id", ondelete="CASCADE"))
    build_software_environment_id = Column(Integer, ForeignKey("software_environment.id", ondelete="CASCADE"))
    run_hardware_information_id = Column(Integer, ForeignKey("hardware_information.id", ondelete="CASCADE"))
    build_hardware_information_id = Column(Integer, ForeignKey("hardware_information.id", ondelete="CASCADE"))

    inspection_runs = relationship("InspectionRun", back_populates="dependency_monkey_run")
    python_package_requirements = relationship(
        "PythonDependencyMonkeyRequirements", back_populates="dependency_monkey_run"
    )
    run_software_environment = relationship(
        "SoftwareEnvironment", back_populates="dependency_monkey_runs_run", foreign_keys=[run_software_environment_id]
    )
    build_software_environment = relationship(
        "SoftwareEnvironment",
        back_populates="dependency_monkey_runs_build",
        foreign_keys=[build_software_environment_id],
    )
    run_hardware_information = relationship(
        "HardwareInformation", back_populates="dependency_monkey_runs_run", foreign_keys=[run_hardware_information_id]
    )
    build_hardware_information = relationship(
        "HardwareInformation",
        back_populates="dependency_monkey_runs_build",
        foreign_keys=[build_hardware_information_id],
    )


class HardwareInformation(Base, BaseExtension):
    """Hardware information base class to derive for specific HW environments."""

    __tablename__ = "hardware_information"

    id = Column(Integer, primary_key=True, autoincrement=True)

    cpu_vendor = Column(Integer, nullable=True)
    cpu_model = Column(Integer, nullable=True)
    cpu_cores = Column(Integer, nullable=True)
    cpu_model_name = Column(Text, nullable=True)
    cpu_family = Column(Integer, nullable=True)
    cpu_physical_cpus = Column(Integer, nullable=True)

    gpu_model_name = Column(Text, nullable=True)
    gpu_vendor = Column(Text, nullable=True)
    gpu_cores = Column(Integer, nullable=True)
    gpu_memory_size = Column(Integer, nullable=True)

    ram_size = Column(Integer, nullable=True)

    inspection_runs_run = relationship(
        "InspectionRun",
        back_populates="run_hardware_information",
        foreign_keys="InspectionRun.run_hardware_information_id",
    )
    inspection_runs_build = relationship(
        "InspectionRun",
        back_populates="build_hardware_information",
        foreign_keys="InspectionRun.build_hardware_information_id",
    )
    dependency_monkey_runs_run = relationship(
        "DependencyMonkeyRun",
        back_populates="run_hardware_information",
        foreign_keys="DependencyMonkeyRun.run_hardware_information_id",
    )
    dependency_monkey_runs_build = relationship(
        "DependencyMonkeyRun",
        back_populates="build_hardware_information",
        foreign_keys="DependencyMonkeyRun.build_hardware_information_id",
    )


class ExternalHardwareInformation(Base, BaseExtension):
    """External Hardware information base class to derive for specific HW environments."""

    __tablename__ = "external_hardware_information"

    id = Column(Integer, primary_key=True, autoincrement=True)

    cpu_vendor = Column(Integer, nullable=True)
    cpu_model = Column(Integer, nullable=True)
    cpu_cores = Column(Integer, nullable=True)
    cpu_model_name = Column(Text, nullable=True)
    cpu_family = Column(Integer, nullable=True)
    cpu_physical_cpus = Column(Integer, nullable=True)

    gpu_model_name = Column(Text, nullable=True)
    gpu_vendor = Column(Text, nullable=True)
    gpu_cores = Column(Integer, nullable=True)
    gpu_memory_size = Column(Integer, nullable=True)

    ram_size = Column(Integer, nullable=True)

    adviser_runs = relationship("AdviserRun", back_populates="external_hardware_information")


class ProvenanceCheckerRun(Base, BaseExtension):
    """A class representing a single provenance-checker run."""

    __tablename__ = "provenance_checker_run"

    id = Column(Integer, primary_key=True, autoincrement=True)

    provenance_checker_document_id = Column(Text, nullable=False)
    datetime = Column(DateTime, nullable=False)
    provenance_checker_version = Column(Text, nullable=False)
    provenance_checker_name = Column(Text, nullable=False)
    origin = Column(Text, nullable=True)
    debug = Column(Boolean, nullable=False)
    provenance_checker_error = Column(Boolean, nullable=False, default=False)
    # Duration in seconds.
    duration = Column(Integer, nullable=True)  # nullable for now.

    user_software_stack_id = Column(
        Integer, ForeignKey("python_software_stack.id", ondelete="CASCADE"), primary_key=True
    )
    user_software_stack = relationship("PythonSoftwareStack", back_populates="provenance_checker_runs")


class PythonPackageIndex(Base, BaseExtension):
    """Representation of a Python package Index."""

    __tablename__ = "python_package_index"

    id = Column(Integer, primary_key=True, autoincrement=True)

    url = Column(Text, nullable=False)
    warehouse_api_url = Column(Text, nullable=True, default=None)
    verify_ssl = Column(Boolean, nullable=False, default=True)
    enabled = Column(Boolean, default=False)

    python_package_versions = relationship("PythonPackageVersion", back_populates="index")
    python_package_requirements = relationship("PythonPackageRequirement", back_populates="index")
    python_package_version_entities = relationship("PythonPackageVersionEntity", back_populates="index")

    __table_args__ = (UniqueConstraint("url"), Index("url_idx", "url", unique=True))


class RPMPackageVersion(Base, BaseExtension):
    """RPM-specific package version."""

    __tablename__ = "rpm_package_version"

    id = Column(Integer, primary_key=True, autoincrement=True)

    package_name = Column(Text, nullable=False)
    package_version = Column(Text, nullable=False)
    release = Column(Text, nullable=True)
    epoch = Column(Text, nullable=True)
    arch = Column(Text, nullable=True)
    src = Column(Boolean, nullable=True, default=True)
    package_identifier = Column(Text, nullable=False)

    rpm_requirements = relationship("RPMRequires", back_populates="rpm_package_version")
    package_extract_runs = relationship("FoundRPM", back_populates="rpm_package_version")


class RPMRequires(Base, BaseExtension):
    """RPM requirement mapping."""

    __tablename__ = "rpm_requires"

    rpm_package_version_id = Column(Integer, ForeignKey("rpm_package_version.id", ondelete="CASCADE"), primary_key=True)
    rpm_requirement_id = Column(Integer, ForeignKey("rpm_requirement.id", ondelete="CASCADE"), primary_key=True)

    rpm_package_version = relationship("RPMPackageVersion", back_populates="rpm_requirements")
    rpm_requirement = relationship("RPMRequirement", back_populates="rpm_package_versions")


class RPMRequirement(Base, BaseExtension):
    """Requirement of an RPM as stated in a spec file."""

    __tablename__ = "rpm_requirement"

    id = Column(Integer, primary_key=True, autoincrement=True)

    rpm_requirement_name = Column(Text, nullable=False)
    rpm_package_versions = relationship("RPMRequires", back_populates="rpm_requirement")


class SoftwareEnvironment(Base, BaseExtension):
    """A base class for environment types."""

    __tablename__ = "software_environment"

    id = Column(Integer, primary_key=True, autoincrement=True)

    environment_name = Column(Text, nullable=True)
    python_version = Column(Text, nullable=True)
    image_name = Column(Text, nullable=True)
    image_sha = Column(Text, nullable=True)
    os_name = Column(Text, nullable=True)
    os_version = Column(Text, nullable=True)
    cuda_version = Column(Text, nullable=True)
    environment_type = Column(_ENVIRONMENT_TYPE_ENUM, nullable=False)

    dependency_monkey_runs_run = relationship(
        "DependencyMonkeyRun",
        back_populates="run_software_environment",
        foreign_keys="DependencyMonkeyRun.run_software_environment_id",
    )
    dependency_monkey_runs_build = relationship(
        "DependencyMonkeyRun",
        back_populates="build_software_environment",
        foreign_keys="DependencyMonkeyRun.build_software_environment_id",
    )
    inspection_runs_run = relationship(
        "InspectionRun",
        back_populates="run_software_environment",
        foreign_keys="InspectionRun.build_software_environment_id",
    )
    inspection_runs_build = relationship(
        "InspectionRun",
        back_populates="build_software_environment",
        foreign_keys="InspectionRun.run_software_environment_id",
    )

    package_extract_runs = relationship("PackageExtractRun", back_populates="software_environment")
    versioned_symbols = relationship("HasSymbol", back_populates="software_environment")


class ExternalSoftwareEnvironment(Base, BaseExtension):
    """A base class for environment types."""

    __tablename__ = "external_software_environment"

    id = Column(Integer, primary_key=True, autoincrement=True)

    environment_name = Column(Text, nullable=True)
    python_version = Column(Text, nullable=True)
    image_name = Column(Text, nullable=True)
    image_sha = Column(Text, nullable=True)
    os_name = Column(Text, nullable=True)
    os_version = Column(Text, nullable=True)
    cuda_version = Column(Text, nullable=True)
    environment_type = Column(_ENVIRONMENT_TYPE_ENUM, nullable=False)

    adviser_inputs_run = relationship(
        "AdviserRun",
        back_populates="external_run_software_environment",
        foreign_keys="AdviserRun.external_run_software_environment_id",
    )
    adviser_inputs_build = relationship(
        "AdviserRun",
        back_populates="external_build_software_environment",
        foreign_keys="AdviserRun.external_build_software_environment_id",
    )

    external_package_extract_runs = relationship("PackageExtractRun", back_populates="external_software_environment")
    versioned_symbols = relationship("HasSymbol", back_populates="external_software_environment")


class IncludedFile(Base, BaseExtension):
    """A relation representing file found in the given artifact."""

    __tablename__ = "included_file"

    file = Column(Text, nullable=False)

    python_file_digest_id = Column(Integer, ForeignKey("python_file_digest.id", ondelete="CASCADE"), primary_key=True)
    python_artifact_id = Column(Integer, ForeignKey("python_artifact.id", ondelete="CASCADE"), primary_key=True)

    python_file_digest = relationship("PythonFileDigest", back_populates="python_artifacts")
    python_artifact = relationship("PythonArtifact", back_populates="python_files")


class Identified(Base, BaseExtension):
    """A relation representing a Python package version identified by a package-extract run."""

    __tablename__ = "identified"

    package_extract_run_id = Column(Integer, ForeignKey("package_extract_run.id", ondelete="CASCADE"), primary_key=True)
    python_package_version_entity_id = Column(
        Integer, ForeignKey("python_package_version_entity.id", ondelete="CASCADE"), primary_key=True
    )

    package_extract_run = relationship("PackageExtractRun", back_populates="python_package_version_entities")
    python_package_version_entity = relationship("PythonPackageVersionEntity", back_populates="package_extract_runs")


class HasVulnerability(Base, BaseExtension):
    """The given package version has a vulnerability."""

    __tablename__ = "has_vulnerability"

    python_package_version_entity_id = Column(
        Integer, ForeignKey("python_package_version_entity.id", ondelete="CASCADE"), primary_key=True
    )
    cve_id = Column(Integer, ForeignKey("cve.id", ondelete="CASCADE"), primary_key=True)

    python_package_version_entity = relationship("PythonPackageVersionEntity", back_populates="cves")
    cve = relationship("CVE", back_populates="python_package_version_entities")

    __table_args__ = (
        Index("has_vulnerability_python_package_version_entity_idx", "python_package_version_entity_id"),
    )


class PythonSoftwareStack(Base, BaseExtension):
    """A Python software stack definition."""

    __tablename__ = "python_software_stack"

    id = Column(Integer, primary_key=True, autoincrement=True)

    inspection_runs = relationship("InspectionRun", back_populates="inspection_software_stack")
    adviser_runs = relationship("AdviserRun", back_populates="user_software_stack")
    advised_by = relationship("Advised", back_populates="python_software_stack")
    provenance_checker_runs = relationship("ProvenanceCheckerRun", back_populates="user_software_stack")
    software_stack_type = Column(
        ENUM(
            SoftwareStackTypeEnum.USER.value,
            SoftwareStackTypeEnum.INSPECTION.value,
            SoftwareStackTypeEnum.ADVISED.value,
            name="software_stack_type",
            create_type=True,
        )
    )

    performance_score = Column(Float, nullable=True)
    overall_score = Column(Float, nullable=True)

    python_package_requirements = relationship("PythonRequirements", back_populates="python_software_stack")
    python_package_versions = relationship("PythonRequirementsLock", back_populates="python_software_stack")
    python_package_versions_entities = relationship(
        "ExternalPythonRequirementsLock", back_populates="python_software_stack"
    )


class PythonRequirements(Base, BaseExtension):
    """Requirements for a software stack."""

    __tablename__ = "python_requirements"

    id = Column(Integer, primary_key=True, autoincrement=True)

    python_package_requirement_id = Column(
        Integer, ForeignKey("python_package_requirement.id", ondelete="CASCADE"), primary_key=True
    )
    python_software_stack_id = Column(
        Integer, ForeignKey("python_software_stack.id", ondelete="CASCADE"), primary_key=True
    )

    python_package_requirement = relationship("PythonPackageRequirement", back_populates="python_software_stacks")
    python_software_stack = relationship("PythonSoftwareStack", back_populates="python_package_requirements")


class PythonDependencyMonkeyRequirements(Base, BaseExtension):
    """Requirements for a software stack as run on Dependency Monkey."""

    __tablename__ = "python_dependency_monkey_requirements"

    id = Column(Integer, primary_key=True, autoincrement=True)

    python_package_requirement_id = Column(
        Integer, ForeignKey("python_package_requirement.id", ondelete="CASCADE"), primary_key=True
    )
    dependency_monkey_run_id = Column(
        Integer, ForeignKey("dependency_monkey_run.id", ondelete="CASCADE"), primary_key=True
    )

    python_package_requirement = relationship("PythonPackageRequirement", back_populates="dependency_monkey_runs")
    dependency_monkey_run = relationship("DependencyMonkeyRun", back_populates="python_package_requirements")


class PythonRequirementsLock(Base, BaseExtension):
    """A pinned down requirements for an application."""

    __tablename__ = "python_requirements_lock"

    id = Column(Integer, primary_key=True, autoincrement=True)

    python_package_version_id = Column(
        Integer, ForeignKey("python_package_version.id", ondelete="CASCADE"), primary_key=True
    )
    python_software_stack_id = Column(
        Integer, ForeignKey("python_software_stack.id", ondelete="CASCADE"), primary_key=True
    )

    python_package_version = relationship("PythonPackageVersion", back_populates="python_software_stacks")
    python_software_stack = relationship("PythonSoftwareStack", back_populates="python_package_versions")


class ExternalPythonRequirementsLock(Base, BaseExtension):
    """An External pinned down requirements for an application."""

    __tablename__ = "external_python_requirements_lock"

    id = Column(Integer, primary_key=True, autoincrement=True)

    python_package_version_entity_id = Column(
        Integer, ForeignKey("python_package_version_entity.id", ondelete="CASCADE"), primary_key=True
    )
    python_software_stack_id = Column(
        Integer, ForeignKey("python_software_stack.id", ondelete="CASCADE"), primary_key=True
    )

    python_package_version_entity = relationship("PythonPackageVersionEntity", back_populates="python_software_stacks")
    python_software_stack = relationship("PythonSoftwareStack", back_populates="python_package_versions_entities")


class DebPackageVersion(Base, BaseExtension):
    """Debian-specific package version."""

    __tablename__ = "deb_package_version"

    id = Column(Integer, primary_key=True, autoincrement=True)

    package_name = Column(Text, nullable=False)
    package_version = Column(Text, nullable=False)
    epoch = Column(Text, nullable=True)
    arch = Column(Text, nullable=True)

    depends = relationship("DebDepends", back_populates="deb_package_version")
    replaces = relationship("DebReplaces", back_populates="deb_package_version")
    pre_depends = relationship("DebPreDepends", back_populates="deb_package_version")
    package_extract_runs = relationship("FoundDeb", back_populates="deb_package_version")


class DebDepends(Base, BaseExtension):
    """Depending relation of a deb package."""

    __tablename__ = "deb_depends"

    id = Column(Integer, primary_key=True, autoincrement=True)

    version_range = Column(Text, nullable=False)

    deb_dependency_id = Column(Integer, ForeignKey("deb_dependency.id", ondelete="CASCADE"), primary_key=True)
    deb_package_version_id = Column(Integer, ForeignKey("deb_package_version.id", ondelete="CASCADE"), primary_key=True)

    deb_package_version = relationship("DebPackageVersion", back_populates="depends")
    deb_dependency = relationship("DebDependency", back_populates="deb_package_versions_depends")


class DebPreDepends(Base, BaseExtension):
    """Pre-depending relation of a deb package."""

    __tablename__ = "deb_pre_depends"

    deb_dependency_id = Column(Integer, ForeignKey("deb_dependency.id", ondelete="CASCADE"), primary_key=True)
    deb_package_version_id = Column(Integer, ForeignKey("deb_package_version.id", ondelete="CASCADE"), primary_key=True)

    version_range = Column(Text, nullable=True)
    deb_package_version = relationship("DebPackageVersion", back_populates="pre_depends")
    deb_dependency = relationship("DebDependency", back_populates="deb_package_versions_pre_depends")


class DebReplaces(Base, BaseExtension):
    """A relation of a deb package capturing package replacement.."""

    __tablename__ = "deb_replaces"

    deb_dependency_id = Column(Integer, ForeignKey("deb_dependency.id", ondelete="CASCADE"), primary_key=True)
    deb_package_version_id = Column(Integer, ForeignKey("deb_package_version.id", ondelete="CASCADE"), primary_key=True)

    version_range = Column(Text, nullable=False)
    deb_package_version = relationship("DebPackageVersion", back_populates="replaces")
    deb_dependency = relationship("DebDependency", back_populates="deb_package_versions_replaces")


class DebDependency(Base, BaseExtension):
    """A Debian dependency."""

    __tablename__ = "deb_dependency"

    id = Column(Integer, primary_key=True, autoincrement=True)

    package_name = Column(Text, nullable=False)

    deb_package_versions_depends = relationship("DebDepends", back_populates="deb_dependency")
    deb_package_versions_pre_depends = relationship("DebPreDepends", back_populates="deb_dependency")
    deb_package_versions_replaces = relationship("DebReplaces", back_populates="deb_dependency")


class VersionedSymbol(Base, BaseExtension):
    """A system symbol."""

    __tablename__ = "versioned_symbol"

    id = Column(Integer, primary_key=True, autoincrement=True)

    library_name = Column(Text, nullable=False)
    symbol = Column(Text, nullable=False)

    package_extract_runs = relationship("DetectedSymbol", back_populates="versioned_symbol")
    software_environments = relationship("HasSymbol", back_populates="versioned_symbol")
    python_artifacts = relationship("RequiresSymbol", back_populates="versioned_symbol")

    __table_args__ = (
        Index("versioned_symbol_id_idx", "id", unique=True,),
    )


class HasSymbol(Base, BaseExtension):
    """A relation stating a software environment has a symbol."""

    __tablename__ = "has_symbol"

    software_environment_id = Column(
        Integer, ForeignKey("software_environment.id", ondelete="CASCADE"), primary_key=True
    )
    versioned_symbol_id = Column(Integer, ForeignKey("versioned_symbol.id", ondelete="CASCADE"), primary_key=True)

    software_environment = relationship("SoftwareEnvironment", back_populates="versioned_symbols")
    versioned_symbol = relationship("VersionedSymbol", back_populates="software_environments")

    external_software_environment_id = Column(
        Integer, ForeignKey("external_software_environment.id", ondelete="CASCADE")
    )

    external_software_environment = relationship("ExternalSoftwareEnvironment", back_populates="versioned_symbols")


class RequiresSymbol(Base, BaseExtension):
    """A relation stating a software environment requires a symbol."""

    __tablename__ = "requires_symbol"

    python_artifact_id = Column(Integer, ForeignKey("python_artifact.id", ondelete="CASCADE"), primary_key=True)
    versioned_symbol_id = Column(Integer, ForeignKey("versioned_symbol.id", ondelete="CASCADE"), primary_key=True)

    python_artifact = relationship("PythonArtifact", back_populates="versioned_symbols")
    versioned_symbol = relationship("VersionedSymbol", back_populates="python_artifacts")

    __table_args__ = (
        Index("requires_symbol_python_artifact_id_idx", "python_artifact_id"),
    )


class DetectedSymbol(Base, BaseExtension):
    """A relation stating a package extract run detected a symbol."""

    __tablename__ = "detected_symbol"

    package_extract_run_id = Column(Integer, ForeignKey("package_extract_run.id", ondelete="CASCADE"), primary_key=True)
    versioned_symbol_id = Column(Integer, ForeignKey("versioned_symbol.id", ondelete="CASCADE"), primary_key=True)

    package_extract_run = relationship("PackageExtractRun", back_populates="versioned_symbols")
    versioned_symbol = relationship("VersionedSymbol", back_populates="package_extract_runs")


class PythonPackageMetadata(Base, BaseExtension):
    """Metadata extracted for a Python Package.

    Source: https://packaging.python.org/specifications/core-metadata/
    """

    __tablename__ = "python_package_metadata"

    id = Column(Integer, primary_key=True, autoincrement=True)

    author = Column(Text, nullable=True)
    author_email = Column(Text, nullable=True)
    download_url = Column(Text, nullable=True)
    home_page = Column(Text, nullable=True)
    keywords = Column(Text, nullable=True)
    # package licence
    license = Column(Text, nullable=True)
    maintainer = Column(Text, nullable=True)
    maintainer_email = Column(Text, nullable=True)
    metadata_version = Column(Text, nullable=True)
    # package name
    name = Column(Text, nullable=True)
    summary = Column(Text, nullable=True)
    # package version
    version = Column(Text, nullable=True)
    requires_python = Column(Text, nullable=True)
    description = Column(Text, nullable=True)
    description_content_type = Column(Text, nullable=True)

    python_package_versions = relationship("PythonPackageVersion", back_populates="python_package_metadata")

    # multi-part kyes metadata
    classifiers = relationship("HasMetadataClassifier", back_populates="python_package_metadata")
    platforms = relationship("HasMetadataPlatform", back_populates="python_package_metadata")
    supported_platforms = relationship("HasMetadataSupportedPlatform", back_populates="python_package_metadata")
    requires_externals = relationship("HasMetadataRequiresExternal", back_populates="python_package_metadata")
    project_urls = relationship("HasMetadataProjectUrl", back_populates="python_package_metadata")
    provides_extras = relationship("HasMetadataProvidesExtra", back_populates="python_package_metadata")
    # distutils (REQUIRED, PROVIDED, OBSOLETE)
    distutils = relationship("HasMetadataDistutils", back_populates="python_package_metadata")


class HasMetadataClassifier(Base, BaseExtension):
    """The Python package has the given classifier in the metadata."""

    __tablename__ = "has_metadata_classifier"

    python_package_metadata_id = Column(
        Integer, ForeignKey("python_package_metadata.id", ondelete="CASCADE"), primary_key=True
    )
    python_package_metadata_classifier_id = Column(
        Integer, ForeignKey("python_package_metadata_classifier.id", ondelete="CASCADE"), primary_key=True
    )
    python_package_metadata = relationship("PythonPackageMetadata", back_populates="classifiers")
    python_package_metadata_classifiers = relationship(
        "PythonPackageMetadataClassifier", back_populates="python_packages_metadata"
    )


class PythonPackageMetadataClassifier(Base, BaseExtension):
    """Classification value (part of metadata) for the Python Package."""

    __tablename__ = "python_package_metadata_classifier"

    id = Column(Integer, primary_key=True, autoincrement=True)
    classifier = Column(Text, nullable=True)

    python_packages_metadata = relationship(
        "HasMetadataClassifier", back_populates="python_package_metadata_classifiers"
    )


class HasMetadataPlatform(Base, BaseExtension):
    """The Python package has the given platform in the metadata."""

    __tablename__ = "has_metadata_platform"

    python_package_metadata_id = Column(
        Integer, ForeignKey("python_package_metadata.id", ondelete="CASCADE"), primary_key=True
    )
    python_package_metadata_platform_id = Column(
        Integer, ForeignKey("python_package_metadata_platform.id", ondelete="CASCADE"), primary_key=True
    )
    python_package_metadata = relationship("PythonPackageMetadata", back_populates="platforms")
    python_package_metadata_platforms = relationship(
        "PythonPackageMetadataPlatform", back_populates="python_packages_metadata"
    )


class PythonPackageMetadataPlatform(Base, BaseExtension):
    """Platform (part of metadata) describing an operating system supported by the Python Package."""

    __tablename__ = "python_package_metadata_platform"

    id = Column(Integer, primary_key=True, autoincrement=True)
    platform = Column(Text, nullable=True)

    python_packages_metadata = relationship("HasMetadataPlatform", back_populates="python_package_metadata_platforms")


class HasMetadataSupportedPlatform(Base, BaseExtension):
    """The Python package has the given supported platform in the metadata."""

    __tablename__ = "has_metadata_supported_platform"

    python_package_metadata_id = Column(
        Integer, ForeignKey("python_package_metadata.id", ondelete="CASCADE"), primary_key=True
    )
    python_package_metadata_supported_platform_id = Column(
        Integer, ForeignKey("python_package_metadata_supported_platform.id", ondelete="CASCADE"), primary_key=True
    )
    python_package_metadata = relationship("PythonPackageMetadata", back_populates="supported_platforms")
    python_package_metadata_supported_platforms = relationship(
        "PythonPackageMetadataSupportedPlatform", back_populates="python_packages_metadata"
    )


class PythonPackageMetadataSupportedPlatform(Base, BaseExtension):
    """Supported-Platform field (part of metadata) used in binary distributions containing a PKG-INFO file.

    It is used to specify the OS and CPU for which the binary distribution was compiled.
    """

    __tablename__ = "python_package_metadata_supported_platform"

    id = Column(Integer, primary_key=True, autoincrement=True)
    supported_platform = Column(Text, nullable=True)

    python_packages_metadata = relationship(
        "HasMetadataSupportedPlatform", back_populates="python_package_metadata_supported_platforms"
    )


class HasMetadataRequiresExternal(Base, BaseExtension):
    """The Python package has the given dependency in the metadata."""

    __tablename__ = "has_metadata_requires_external"

    python_package_metadata_id = Column(
        Integer, ForeignKey("python_package_metadata.id", ondelete="CASCADE"), primary_key=True
    )
    python_package_metadata_requires_external_id = Column(
        Integer, ForeignKey("python_package_metadata_requires_external.id", ondelete="CASCADE"), primary_key=True
    )
    python_package_metadata = relationship("PythonPackageMetadata", back_populates="requires_externals")
    python_package_metadata_requires_externals = relationship(
        "PythonPackageMetadataRequiresExternal", back_populates="python_packages_metadata"
    )


class PythonPackageMetadataRequiresExternal(Base, BaseExtension):
    """Dependency field (part of metadata) in the system that the distribution (Python package) is to be used.

    This field is intended to serve as a hint to downstream project maintainers,
    and has no semantics which are meaningful to the distutils distribution.
    """

    __tablename__ = "python_package_metadata_requires_external"

    id = Column(Integer, primary_key=True, autoincrement=True)
    dependency = Column(Text, nullable=True)

    python_packages_metadata = relationship(
        "HasMetadataRequiresExternal", back_populates="python_package_metadata_requires_externals"
    )


class HasMetadataProjectUrl(Base, BaseExtension):
    """The Python package has the given project URL in the metadata."""

    __tablename__ = "has_metadata_project_url"

    python_package_metadata_id = Column(
        Integer, ForeignKey("python_package_metadata.id", ondelete="CASCADE"), primary_key=True
    )
    python_package_metadata_project_url_id = Column(
        Integer, ForeignKey("python_package_metadata_project_url.id", ondelete="CASCADE"), primary_key=True
    )
    python_package_metadata = relationship("PythonPackageMetadata", back_populates="project_urls")
    python_package_metadata_project_urls = relationship(
        "PythonPackageMetadataProjectUrl", back_populates="python_packages_metadata"
    )


class PythonPackageMetadataProjectUrl(Base, BaseExtension):
    """Browsable URL (part of metadata) for the project of the Python Package and a label for it."""

    __tablename__ = "python_package_metadata_project_url"

    id = Column(Integer, primary_key=True, autoincrement=True)
    project_url = Column(Text, nullable=True)

    python_packages_metadata = relationship(
        "HasMetadataProjectUrl", back_populates="python_package_metadata_project_urls"
    )


class HasMetadataProvidesExtra(Base, BaseExtension):
    """The Python package has the given optional feature in the metadata."""

    __tablename__ = "has_metadata_provides_extra"

    python_package_metadata_id = Column(
        Integer, ForeignKey("python_package_metadata.id", ondelete="CASCADE"), primary_key=True
    )
    python_package_metadata_provides_extra_id = Column(
        Integer, ForeignKey("python_package_metadata_provides_extra.id", ondelete="CASCADE"), primary_key=True
    )
    python_package_metadata = relationship("PythonPackageMetadata", back_populates="provides_extras")
    python_package_metadata_provides_extras = relationship(
        "PythonPackageMetadataProvidesExtra", back_populates="python_packages_metadata"
    )


class PythonPackageMetadataProvidesExtra(Base, BaseExtension):
    """Optional feature (part of metadata) for the Python Package.

    May be used to make a dependency conditional on whether the optional feature has been requested.
    """

    __tablename__ = "python_package_metadata_provides_extra"

    id = Column(Integer, primary_key=True, autoincrement=True)
    optional_feature = Column(Text, nullable=True)

    python_packages_metadata = relationship(
        "HasMetadataProvidesExtra", back_populates="python_package_metadata_provides_extras"
    )


class HasMetadataDistutils(Base, BaseExtension):
    """The Python package has the given distutils in the metadata."""

    __tablename__ = "has_metadata_distutils"

    python_package_metadata_id = Column(
        Integer, ForeignKey("python_package_metadata.id", ondelete="CASCADE"), primary_key=True
    )
    python_package_metadata_distutils_id = Column(
        Integer, ForeignKey("python_package_metadata_distutils.id", ondelete="CASCADE"), primary_key=True
    )

    python_package_metadata = relationship("PythonPackageMetadata", back_populates="distutils")
    python_package_metadata_distutils = relationship(
        "PythonPackageMetadataDistutils", back_populates="python_packages_metadata"
    )


class PythonPackageMetadataDistutils(Base, BaseExtension):
    """Distutils (part of metadata).

    REQUIRED: it means that the distribution (Python package) requires it.

    PROVIDED: it means that the distribution (Python package) has it.

    OBSOLETE: it means that the distribution (Python package) renders obsolete.
    This means that the two projects should not be installed at the same time.
    """

    __tablename__ = "python_package_metadata_distutils"

    id = Column(Integer, primary_key=True, autoincrement=True)
    distutils = Column(Text, nullable=True)
    distutils_type = Column(
        ENUM(
            MetadataDistutilsTypeEnum.REQUIRED.value,
            MetadataDistutilsTypeEnum.PROVIDED.value,
            MetadataDistutilsTypeEnum.OBSOLETE.value,
            name="distutils_type",
            create_type=True,
        )
    )

    python_packages_metadata = relationship("HasMetadataDistutils", back_populates="python_package_metadata_distutils")


ALL_MAIN_MODELS = frozenset(
    (
        AdviserRun,
        BuildLogAnalyzerRun,
        CVE,
        DebDependency,
        DebPackageVersion,
        DependencyMonkeyRun,
        EcosystemSolver,
        ExternalHardwareInformation,
        ExternalPythonRequirementsLock,
        ExternalSoftwareEnvironment,
        HardwareInformation,
        InspectionRun,
        PackageAnalyzerRun,
        PackageExtractRun,
        ProvenanceCheckerRun,
        PythonArtifact,
        PythonFileDigest,
        PythonInterpreter,
        PythonPackageIndex,
        PythonPackageMetadata,
        PythonPackageMetadataClassifier,
        PythonPackageMetadataDistutils,
        PythonPackageMetadataPlatform,
        PythonPackageMetadataProjectUrl,
        PythonPackageMetadataProvidesExtra,
        PythonPackageMetadataRequiresExternal,
        PythonPackageMetadataSupportedPlatform,
        PythonPackageRequirement,
        PythonPackageVersion,
        PythonPackageVersionEntity,
        PythonRequirements,
        PythonRequirementsLock,
        PythonSoftwareStack,
        RPMPackageVersion,
        RPMRequirement,
        SoftwareEnvironment,
        VersionedSymbol,
    )
)

ALL_RELATION_MODELS = frozenset(
    (
        Advised,
        DebDepends,
        DebPreDepends,
        DebReplaces,
        DependsOn,
        DetectedSymbol,
        FoundDeb,
        FoundPythonFile,
        FoundPythonInterpreter,
        FoundRPM,
        HasArtifact,
        HasMetadataClassifier,
        HasMetadataDistutils,
        HasMetadataPlatform,
        HasMetadataProjectUrl,
        HasMetadataProvidesExtra,
        HasMetadataRequiresExternal,
        HasMetadataSupportedPlatform,
        HasSymbol,
        HasUnresolved,
        HasVulnerability,
        Identified,
        IncludedFile,
        Investigated,
        InvestigatedFile,
        PythonDependencyMonkeyRequirements,
        RequiresSymbol,
        RPMRequires,
        Solved,
    )
)<|MERGE_RESOLUTION|>--- conflicted
+++ resolved
@@ -416,14 +416,9 @@
 
     id = Column(Integer, primary_key=True, autoincrement=True)
 
-<<<<<<< HEAD
     artifact_hash_sha256 = Column(String(256), nullable=False)
     artifact_name = Column(String(256), nullable=True)
     present = Column(Boolean, nullable=False, default=True)
-=======
-    artifact_hash_sha256 = Column(Text, nullable=False)
-    artifact_name = Column(Text, nullable=True)
->>>>>>> 062694c3
     # TODO: parse wheel specific tags to make them queryable?
 
     python_files = relationship("IncludedFile", back_populates="python_artifact")
