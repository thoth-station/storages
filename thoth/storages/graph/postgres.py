#!/usr/bin/env python3
# thoth-storages
# Copyright(C) 2019, 2020 Francesco Murdaca, Fridolin Pokorny
#
# This program is free software: you can redistribute it and / or modify
# it under the terms of the GNU General Public License as published by
# the Free Software Foundation, either version 3 of the License, or
# (at your option) any later version.
#
# This program is distributed in the hope that it will be useful,
# but WITHOUT ANY WARRANTY without even the implied warranty of
# MERCHANTABILITY or FITNESS FOR A PARTICULAR PURPOSE. See the
# GNU General Public License for more details.
#
# You should have received a copy of the GNU General Public License
# along with this program. If not, see <http://www.gnu.org/licenses/>.

"""An SQL database for storing Thoth data."""

import functools
import re
import logging
import json
import os
import itertools
import weakref
import ssdeep

from typing import List
from typing import Set
from typing import Tuple
from typing import Optional
from typing import FrozenSet
from typing import Dict
from typing import Union
from typing import Any
from collections import deque
from contextlib import contextmanager
from datetime import datetime

import attr
from sqlalchemy import create_engine
from sqlalchemy import desc
from sqlalchemy import func
from sqlalchemy import exists
from sqlalchemy import and_
from sqlalchemy import tuple_
from sqlalchemy import or_
from sqlalchemy.orm import Query
from sqlalchemy.orm import sessionmaker
from sqlalchemy.orm.session import Session
from sqlalchemy.dialects.postgresql import insert
from thoth.python import PackageVersion
from thoth.python import Pipfile
from thoth.python import PipfileLock
from thoth.common.helpers import format_datetime
from thoth.common import OpenShift

from .models_base import BaseExtension
from .models_base import Base
from .models import AdviserRun
from .models import BuildLogAnalyzerRun
from .models import CVE
from .models import DebDependency
from .models import DebPackageVersion
from .models import DependencyMonkeyRun
from .models import EcosystemSolver
from .models import ExternalHardwareInformation
from .models import ExternalPythonRequirements
from .models import ExternalPythonRequirementsLock
from .models import ExternalPythonSoftwareStack
from .models import ExternalSoftwareEnvironment
from .models import HardwareInformation
from .models import InspectionRun
from .models import PackageExtractRun
from .models import ProvenanceCheckerRun
from .models import PythonArtifact
from .models import PythonFileDigest
from .models import PythonInterpreter
from .models import PythonPackageIndex
from .models import PythonPackageMetadata
from .models import PythonPackageMetadataClassifier
from .models import PythonPackageMetadataDistutils
from .models import PythonPackageMetadataPlatform
from .models import PythonPackageMetadataProjectUrl
from .models import PythonPackageMetadataProvidesExtra
from .models import PythonPackageMetadataRequiresExternal
from .models import PythonPackageMetadataSupportedPlatform
from .models import PythonPackageRequirement
from .models import PythonPackageVersion
from .models import PythonPackageVersionEntity
from .models import PythonRequirements
from .models import PythonRequirementsLock
from .models import PythonSoftwareStack
from .models import RPMPackageVersion
from .models import RPMRequirement
from .models import SecurityIndicatorAggregatedRun
from .models import SoftwareEnvironment
from .models import VersionedSymbol
from .models import KebechetGithubAppInstallations
from .models import ALL_MAIN_MODELS

from .models import Advised
from .models import DebDepends
from .models import DebPreDepends
from .models import DebReplaces
from .models import DependsOn
from .models import DetectedSymbol
from .models import FoundDeb
from .models import FoundPythonFile
from .models import FoundPythonInterpreter
from .models import FoundRPM
from .models import HasArtifact
from .models import HasExternalPythonRequirements
from .models import HasExternalPythonRequirementsLock
from .models import HasPythonRequirements
from .models import HasPythonRequirementsLock
from .models import HasMetadataClassifier
from .models import HasMetadataDistutils
from .models import HasMetadataPlatform
from .models import HasMetadataProjectUrl
from .models import HasMetadataProvidesExtra
from .models import HasMetadataRequiresExternal
from .models import HasMetadataSupportedPlatform
from .models import HasSymbol
from .models import HasUnresolved
from .models import HasVulnerability
from .models import Identified
from .models import IncludedFile
from .models import PythonDependencyMonkeyRequirements
from .models import RequiresSymbol
from .models import RPMRequires
from .models import SIAggregated
from .models import Solved
from .models import ALL_RELATION_MODELS

from .models_performance import PERFORMANCE_MODEL_BY_NAME, ALL_PERFORMANCE_MODELS
from .models_performance import PERFORMANCE_MODELS_ML_FRAMEWORKS

from .sql_base import SQLBase
from .models_base import Base
from .postgres_utils import database_exists
from .postgres_utils import create_database
from .query_result_base import PythonQueryResult
from .enums import EnvironmentTypeEnum
from .enums import SoftwareStackTypeEnum
from .enums import InspectionSyncStateEnum
from .enums import MetadataDistutilsTypeEnum
from .enums import QuerySortTypeEnum
from .enums import ThothAdviserIntegrationEnum

from ..analyses import AnalysisResultsStore
from ..buildlogs_analyses import BuildLogsAnalysisResultsStore
from ..dependency_monkey_reports import DependencyMonkeyReportsStore
from ..provenance import ProvenanceResultsStore
from ..inspections import InspectionResultsStore
from ..solvers import SolverResultsStore
from ..advisers import AdvisersResultsStore
from ..exceptions import NotFoundError
from ..exceptions import PythonIndexNotRegistered
from ..exceptions import PerformanceIndicatorNotRegistered
from ..exceptions import PythonIndexNotProvided
from ..exceptions import SolverNotRun
from ..exceptions import NotConnected
from ..exceptions import AlreadyConnected
from ..exceptions import DatabaseNotInitialized
from ..exceptions import DistutilsKeyNotKnown
from ..exceptions import SortTypeQueryError
from ..exceptions import CudaVersionDoesNotMatch


# Name of environment variables are long
# intentionally - you should adjust them only if
# you know what do you do.
_HAS_PYTHON_SOLVER_ERROR_CACHE_SIZE = int(os.getenv("THOTH_STORAGE_HAS_PYTHON_SOLVER_ERROR_CACHE_SIZE", 4096))
_GET_PYTHON_PACKAGE_VERSION_RECORDS_CACHE_SIZE = int(
    os.getenv("THOTH_STORAGE_GET_PYTHON_PACKAGE_VERSION_RECORDS_CACHE_SIZE", 16384)
)
_GET_DEPENDS_ON_CACHE_SIZE = int(os.getenv("THOTH_STORAGE_GET_DEPENDS_ON_CACHE_SIZE", 8192))
_GET_PYTHON_CVE_RECORDS_ALL_CACHE_SIZE = int(os.getenv("THOTH_STORAGE_GET_PYTHON_CVE_RECORDS_ALL_CACHE_SIZE", 4096))
_GET_PYTHON_PACKAGE_REQUIRED_SYMBOLS_CACHE_SIZE = int(
    os.getenv("THOTH_STORAGE_GET_PYTHON_PACKAGE_REQUIRED_SYMBOLS_CACHE_SIZE", 4096)
)
_GET_PYTHON_ENVIRONMENT_MARKER_CACHE_SIZE = int(os.getenv("THOTH_GET_PYTHON_ENVIRONMENT_MARKER_CACHE_SIZE", 4096))
_GET_SI_AGGREGATED_PYTHON_PACKAGE_VERSION_CACHE_SIZE = int(
    os.getenv("THOTH_GET_PYTHON_ENVIRONMENT_MARKER_CACHE_SIZE", 4096)
)


_LOGGER = logging.getLogger(__name__)


def lru_cache(*lru_args, **lru_kwargs):
    """Implement a cache for methods.

    Based on:
      https://stackoverflow.com/questions/33672412/python-functools-lru-cache-with-class-methods-release-object
    """
    # XXX: possibly move to another module to make it available for the whole Thoth
    def decorator(func):
        @functools.wraps(func)
        def wrapped_func(self, *args, **kwargs):
            # We're storing the wrapped method inside the instance. If we had
            # a strong reference to self the instance would never die.
            self_weak = weakref.ref(self)

            @functools.wraps(func)
            @functools.lru_cache(*lru_args, **lru_kwargs)
            def cached_method(*args, **kwargs):
                return func(self_weak(), *args, **kwargs)

            setattr(self, func.__name__, cached_method)
            self._CACHED_METHODS.append(cached_method)
            return cached_method(*args, **kwargs)

        return wrapped_func

    return decorator


@attr.s()
class GraphDatabase(SQLBase):
    """A SQL database adapter providing graph-like operations on top of SQL queries."""

    _DECLARATIVE_BASE = Base
    DEFAULT_COUNT = 100

    _MULTI_VALUE_KEY_PYTHON_PACKAGE_METADATA_MAP = {
        "classifier": [HasMetadataClassifier, PythonPackageMetadataClassifier, "classifier"],
        "platform": [HasMetadataPlatform, PythonPackageMetadataPlatform, "platform"],
        "supported_platform": [
            HasMetadataSupportedPlatform,
            PythonPackageMetadataSupportedPlatform,
            "supported_platform",
        ],
        "requires_external": [HasMetadataRequiresExternal, PythonPackageMetadataRequiresExternal, "requires_external"],
        "project_url": [HasMetadataProjectUrl, PythonPackageMetadataProjectUrl, "project_url"],
        "provides_extra": [HasMetadataProvidesExtra, PythonPackageMetadataProvidesExtra, "optional_feature"],
    }

    _CACHED_METHODS = []

    def __del__(self) -> None:
        """Destruct adapter object."""
        if int(bool(os.getenv("THOTH_STORAGES_LOG_STATS", 0))):
            stats = self.stats()
            _LOGGER.info("Graph adapter statistics:\n%s", json.dumps(stats, indent=2))

    @staticmethod
    def construct_connection_string() -> str:
        """Construct a connection string needed to connect to database."""
        connection_string = (
            f"postgresql+psycopg2://"
            f"{os.getenv('KNOWLEDGE_GRAPH_USER', 'postgres')}:{os.getenv('KNOWLEDGE_GRAPH_PASSWORD', 'postgres')}"
            f"@{os.getenv('KNOWLEDGE_GRAPH_HOST', 'localhost')}:{os.getenv('KNOWLEDGE_GRAPH_PORT', 5432)}"
            f"/{os.getenv('KNOWLEDGE_GRAPH_DATABASE', 'postgres')}"
        )

        if bool(int(os.getenv("KNOWLEDGE_GRAPH_SSL_DISABLED", 0))):
            connection_string += "?sslmode=disable"

        return connection_string

    @contextmanager
    def _session_scope(self) -> Session:
        """Handle session commit and rollback."""
        session = self._sessionmaker()
        try:
            yield session
            session.commit()
        except Exception:
            session.rollback()
            raise
        finally:
            session.close()

    def connect(self):
        """Connect to the database."""
        if self.is_connected():
            raise AlreadyConnected("Cannot connect, the adapter is already connected")

        echo = bool(int(os.getenv("THOTH_STORAGES_DEBUG_QUERIES", 0)))
        try:
            self._engine = create_engine(self.construct_connection_string(), echo=echo)
            self._sessionmaker = sessionmaker(bind=self._engine)
        except Exception as engine_exc:
            _LOGGER.warning("Failed to create engine: %s", str(engine_exc))
            # Drop engine and session in case of any connection issues so is_connected behaves correctly.
            if self._engine:
                try:
                    self._engine.dispose()
                except Exception as exc:
                    _LOGGER.warning("Failed to dispose engine: %s", str(exc))
                    pass
            self._engine = None
            self._sessionmaker = None
            raise

        if not database_exists(self._engine.url):
            _LOGGER.warning("The database has not been created yet, no check for schema version is performed")
            return

        try:
            if not self.is_schema_up2date():
                _LOGGER.debug("Database adapter connected, database is initialized")
        except DatabaseNotInitialized as exc:
            _LOGGER.warning("Database is not ready to receive or query data: %s", str(exc))

    def initialize_schema(self):
        """Initialize schema of database."""
        import thoth.storages
        from alembic import config
        from alembic import command

        if not self.is_connected():
            raise NotConnected("Cannot initialize schema: the adapter is not connected yet")

        if not database_exists(self._engine.url):
            _LOGGER.info("The database has not been created yet, it will be created now...")
            create_database(self._engine.url)

        alembic_cfg = config.Config(os.path.join(os.path.dirname(thoth.storages.__file__), "data", "alembic.ini"))
        alembic_cfg.attributes["configure_logger"] = False
        # Overwrite URL based on deployment configuration.
        alembic_cfg.set_main_option("sqlalchemy.url", self.construct_connection_string())
        alembic_cfg.set_section_option(
            "alembic", "script_location", os.path.join(os.path.dirname(thoth.storages.__file__), "data", "alembic")
        )
        command.upgrade(alembic_cfg, "head")

    def drop_all(self):
        """Drop all content stored in the database."""
        super().drop_all()
        # Drop alembic version to be able re-run alembic migrations next time.
        self._engine.execute("DROP TABLE alembic_version;")

    def is_schema_up2date(self) -> bool:
        """Check if the current schema is up2date with the one configured on database side."""
        import thoth.storages
        from alembic import config
        from alembic import script
        from alembic.runtime import migration

        if not self.is_connected():
            raise NotConnected("Cannot check schema: the adapter is not connected yet")

        alembic_cfg = config.Config(os.path.join(os.path.dirname(thoth.storages.__file__), "data", "alembic.ini"))
        alembic_cfg.attributes["configure_logger"] = False
        alembic_cfg.set_section_option(
            "alembic", "script_location", os.path.join(os.path.dirname(thoth.storages.__file__), "data", "alembic")
        )
        directory = script.ScriptDirectory.from_config(alembic_cfg)
        connection = self._engine.connect()
        context = migration.MigrationContext.configure(connection)

        database_heads = set(context.get_current_heads())
        if not database_heads:
            raise DatabaseNotInitialized("Database is not initialized yet")

        revision_heads = set(directory.get_heads())

        # Multiple heads can be available, handle such case.
        is_up2date = revision_heads == database_heads

        if not is_up2date:
            _LOGGER.warning(
                "The database schema is not in sync with library revisions, the current library revision "
                "heads: %r, database heads: %r",
                revision_heads,
                database_heads,
            )

        return is_up2date

    @staticmethod
    def normalize_python_package_name(package_name: str) -> str:
        """Normalize Python package name based on PEP-0503."""
        return PackageVersion.normalize_python_package_name(package_name)

    @staticmethod
    def normalize_python_package_version(package_version: str) -> str:
        """Normalize Python package name based on PEP-440."""
        return PackageVersion.normalize_python_package_version(package_version)

    @staticmethod
    def map_os_name(os_name: Optional[str]) -> Optional[str]:
        """Map operating system name."""
        if os_name == "ubi":
            return "rhel"

        return os_name

    @staticmethod
    def normalize_python_index_url(index_url: Optional[str]) -> Optional[str]:
        """Map python index url."""
        if index_url == "https://pypi.python.org/simple":
            return "https://pypi.org/simple"

        return index_url

    def get_analysis_metadata(self, analysis_document_id: str) -> Dict[str, Any]:
        """Get metadata stored for the given analysis document.

        Examples:
        >>> from thoth.storages import GraphDatabase
        >>> graph = GraphDatabase()
        >>> graph.get_analysis_metadata()
        {
            'analysis_datetime': datetime.datetime(2019, 10, 7, 18, 57, 22, 658131),
            'analysis_document_id': 'package-extract-2ef02c9cea8b1ef7',
            'package_extract_name': 'thoth-package-extract',
            'package_extract_version': '1.0.1'
            }
        """
        with self._session_scope() as session:
            query = (
                session.query(PackageExtractRun)
                .filter(PackageExtractRun.analysis_document_id == analysis_document_id)
                .with_entities(
                    PackageExtractRun.datetime,
                    PackageExtractRun.analysis_document_id,
                    PackageExtractRun.package_extract_name,
                    PackageExtractRun.package_extract_version,
                )
            )
            query_result = query.first()

            if query_result is None:
                raise NotFoundError(f"No records found for analysis with id {analysis_document_id!r}")

            return {
                "analysis_datetime": query_result[0],
                "analysis_document_id": query_result[1],
                "package_extract_name": query_result[2],
                "package_extract_version": query_result[3],
            }

    def _do_software_environment_listing(
        self, start_offset: int, count: Optional[int], is_external: bool, environment_type: str
    ) -> List[str]:
        """Perform actual query to software environments."""
        if is_external:
            class_ = ExternalSoftwareEnvironment
        else:
            class_ = SoftwareEnvironment

        with self._session_scope() as session:
            result = (
                session.query(class_.environment_name)
                .filter(class_.environment_type == environment_type)
                .offset(start_offset)
                .limit(count)
                .all()
            )

            return [item[0] for item in result]

    def get_run_software_environment_all(
        self, start_offset: int = 0, count: Optional[int] = DEFAULT_COUNT, is_external: bool = False
    ) -> List[str]:
        """Get all software environments available for run.

        Examples:
        >>> from thoth.storages import GraphDatabase
        >>> graph = GraphDatabase()
        >>> graph.get_run_software_environment_all()
        ['quay.io/thoth-station/thoth-pylint:v0.7.0-ubi8']
        """
        return self._do_software_environment_listing(
            start_offset, count, is_external, EnvironmentTypeEnum.RUNTIME.value
        )

    def get_build_software_environment_all(
        self, start_offset: int = 0, count: Optional[int] = DEFAULT_COUNT
    ) -> List[str]:
        """Get all software environments available for build.

        Examples:
        >>> from thoth.storages import GraphDatabase
        >>> graph = GraphDatabase()
        >>> graph.get_run_software_environment_all()
        ['quay.io/thoth-station/thoth-pylint:v0.7.0-ubi8']
        """
        # We do not have external/user software environment which is build environment yet.
        return self._do_software_environment_listing(start_offset, count, False, EnvironmentTypeEnum.BUILDTIME.value)

    def _do_software_environment_analyses_listing(
        self,
        software_environment_name: str,
        start_offset: int,
        count: Optional[int],
        convert_datetime: bool,
        is_external: bool,
        environment_type: str,
    ) -> List[dict]:
        """Get listing of available software environment analyses."""
        if is_external:
            class_ = ExternalSoftwareEnvironment
        else:
            class_ = SoftwareEnvironment

        with self._session_scope() as session:
            query_result = (
                session.query(class_)
                .filter(class_.environment_type == environment_type)
                .filter(class_.environment_name == software_environment_name)
                .join(PackageExtractRun)
                .with_entities(
                    PackageExtractRun.datetime,
                    PackageExtractRun.analysis_document_id,
                    PackageExtractRun.package_extract_name,
                    PackageExtractRun.package_extract_version,
                )
                .offset(start_offset)
                .limit(count)
                .all()
            )

            result = []
            for item in query_result:
                result.append(
                    {
                        "analysis_datetime": item[0] if not convert_datetime else format_datetime(item[0]),
                        "analysis_document_id": item[1],
                        "package_extract_name": item[2],
                        "package_extract_version": item[3],
                    }
                )

            return result

    def get_run_software_environment_analyses_all(
        self,
        run_software_environment_name: str,
        start_offset: int = 0,
        count: Optional[int] = DEFAULT_COUNT,
        convert_datetime: bool = True,
        is_external: bool = False,
    ) -> List[dict]:
        """Get listing of analyses available for the given software environment for run.

        Examples:
        >>> from thoth.storages import GraphDatabase
        >>> graph = GraphDatabase()
        >>> graph.get_run_software_environment_analyses_all()
        [{
            'analysis_datetime': datetime.datetime(2019, 10, 7, 18, 57, 22, 658131),
            'analysis_document_id': 'package-extract-2ef02c9cea8b1ef7',
            'package_extract_name': 'thoth-package-extract',
            'package_extract_version': '1.0.1'
            }]
        """
        return self._do_software_environment_analyses_listing(
            run_software_environment_name,
            start_offset=start_offset,
            count=count,
            is_external=is_external,
            convert_datetime=convert_datetime,
            environment_type=EnvironmentTypeEnum.RUNTIME.value,
        )

    def get_build_software_environment_analyses_all(
        self,
        build_software_environment_name: str,
        start_offset: int = 0,
        count: Optional[int] = DEFAULT_COUNT,
        convert_datetime: bool = True,
        is_external: bool = False,
    ) -> List[dict]:
        """Get listing of analyses available for the given software environment for build."""
        return self._do_software_environment_analyses_listing(
            build_software_environment_name,
            start_offset=start_offset,
            count=count,
            is_external=is_external,
            convert_datetime=convert_datetime,
            environment_type=EnvironmentTypeEnum.BUILDTIME.value,
        )

    def python_package_version_exists(
        self,
        package_name: str,
        package_version: str,
        index_url: Optional[str] = None,
        solver_name: Optional[str] = None,
    ) -> bool:
        """Check if the given Python package version exists in the graph database.

        If optional solver_name parameter is set, the call answers if the given package was solved by
        the given solver. Otherwise, any solver run is taken into account.
        """
        package_name = self.normalize_python_package_name(package_name)
        package_version = self.normalize_python_package_version(package_version)
        index_url = self.normalize_python_index_url(index_url)

        with self._session_scope() as session:
            query = (
                session.query(PythonPackageVersion)
                .filter(PythonPackageVersion.package_name == package_name)
                .filter(PythonPackageVersion.package_version == package_version)
            )

            if solver_name:
                solver_info = OpenShift.parse_python_solver_name(solver_name)
                os_name = solver_info["os_name"]
                os_version = solver_info["os_version"]
                python_version = solver_info["python_version"]
                query = (
                    query.filter(PythonPackageVersion.os_name == os_name)
                    .filter(PythonPackageVersion.os_version == os_version)
                    .filter(PythonPackageVersion.python_version == python_version)
                )

            if index_url:
                query = query.join(PythonPackageIndex).filter(PythonPackageIndex.url == index_url)

            return query.count() > 0

    def python_package_exists(self, package_name: str) -> bool:
        """Check if the given Python package exists regardless of version."""
        package_name = self.normalize_python_package_name(package_name)
        with self._session_scope() as session:
            return (
                session.query(PythonPackageVersionEntity)
                .filter(PythonPackageVersion.package_name == package_name)
                .count()
                > 0
            )

    def solved_software_environment_exists(self, os_name: str, os_version: str, python_version: str) -> bool:
        """Check if there are any solved packages for the given software environment."""
        os_version = OpenShift.normalize_os_version(os_name, os_version)
        with self._session_scope() as session:
            result = session.query(
                session.query(PythonPackageVersion)
                .filter(
                    PythonPackageVersion.os_name == os_name,
                    PythonPackageVersion.os_version == os_version,
                    PythonPackageVersion.python_version == python_version,
                )
                .exists()
            ).scalar()

            return result

    def get_solved_python_package_versions_software_environment_all(self) -> List[Dict[str, str]]:
        """Retrieve software environment configurations used to solve Python packages."""
        with self._session_scope() as session:
            result = (
                session.query(PythonPackageVersion)
                .with_entities(
                    PythonPackageVersion.os_name, PythonPackageVersion.os_version, PythonPackageVersion.python_version
                )
                .distinct()
                .all()
            )

            return [{"os_name": i[0], "os_version": i[1], "python_version": i[2]} for i in result]

    @lru_cache(maxsize=_HAS_PYTHON_SOLVER_ERROR_CACHE_SIZE)
    def has_python_solver_error(
        self,
        package_name: str,
        package_version: str,
        index_url: str,
        *,
        os_name: Union[str, None],
        os_version: Union[str, None],
        python_version: Union[str, None],
    ) -> bool:
        """Retrieve information whether the given package has any solver error."""
        package_name = self.normalize_python_package_name(package_name)
        package_version = self.normalize_python_package_version(package_version)
        os_version = OpenShift.normalize_os_version(os_name, os_version)
        index_url = self.normalize_python_index_url(index_url)

        with self._session_scope() as session:
            query = (
                session.query(PythonPackageVersion)
                .filter(PythonPackageVersion.package_name == package_name)
                .filter(PythonPackageVersion.package_version == package_version)
            )

            if os_name is not None:
                query = query.filter(PythonPackageVersion.os_name == os_name)

            if os_version is not None:
                query = query.filter(PythonPackageVersion.os_version == os_version)

            if python_version is not None:
                query = query.filter(PythonPackageVersion.python_version == python_version)

            query = (
                query.join(PythonPackageIndex)
                .filter(PythonPackageIndex.url == index_url)
                .join(Solved)
                .order_by(desc(Solved.datetime))
                .with_entities(Solved.error)
            )

            result = query.first()

            if result is None:
                raise NotFoundError(
                    f"No package record found for {package_name!r} in version {package_version!r} "
                    f"from {index_url!r}, OS name is {os_name!r}:{os_version!r} with Python version {python_version!r}"
                )

            return result[0]

    @staticmethod
    def _count_per_package(result: Union[List, Dict[str, Any]]) -> Dict[Tuple[str, str, str], int]:
        """Format Query result to count per package."""
        query_result = {}
        for item in result:
            if (item[0], item[1], item[2]) not in query_result:
                query_result[(item[0], item[1], item[2])] = item[3]
            else:
                query_result[(item[0], item[1], item[2])] += item[3]

        return query_result

    @staticmethod
    def _count_per_index(result: Union[List, Dict[str, Any]], index_url: str) -> Dict[str, Dict[Tuple[str, str], int]]:
        """Format Query result to count per index."""
        index_url = GraphDatabase.normalize_python_index_url(index_url)
        query_result = {index_url: {}}
        for item in result:
            if item[2] == index_url:
                if (item[0], item[1]) not in query_result[index_url].keys():
                    query_result[index_url][(item[0], item[1])] = item[3]
                else:
                    query_result[index_url][(item[0], item[1])] += item[3]

        return query_result

    @staticmethod
    def _count_per_version(result: Union[List, Dict[str, Any]],) -> Dict[str, Dict[str, int]]:
        """Format Query result to count per version."""
        query_result = {}
        for item in result:
            if item[1] not in query_result:
                query_result[item[1]] = {}
                query_result[item[1]][item[2]] = item[3]
            else:
                if item[2] not in query_result[item[1]]:
                    query_result[item[1]][item[2]] = item[3]
                else:
                    query_result[item[1]][item[2]] += item[3]

        return query_result

    @staticmethod
    def _group_by_package_name(result: Union[List, Dict[str, Any]],) -> Dict[str, List[Tuple[str, str]]]:
        """Format Query result to group by package name."""
        query_result = {}
        for item in result:
            if item[0] not in query_result:
                query_result[item[0]] = []
            query_result[item[0]].append((item[1], item[2]))

        return query_result

    # Solved Python Packages
    def get_solved_python_packages_all(
        self,
        *,
        start_offset: int = 0,
        count: Optional[int] = DEFAULT_COUNT,
        os_name: Optional[str] = None,
        os_version: Optional[str] = None,
        python_version: Optional[str] = None,
        distinct: bool = False,
    ) -> List[Tuple[str, str]]:
        """Retrieve solved Python package with index in Thoth Database.

        Examples:
        >>> from thoth.storages import GraphDatabase
        >>> graph = GraphDatabase()
        >>> graph.get_solved_python_packages_all()
        [('regex', 'https://pypi.org/simple'), ('tensorflow', 'https://pypi.org/simple')]
        """
        os_version = OpenShift.normalize_os_version(os_name, os_version)
        return self.__class__.get_python_packages_all(**locals())

    def _construct_solved_python_packages_query(
        self,
        session: Session,
        *,
        os_name: Optional[str] = None,
        os_version: Optional[str] = None,
        python_version: Optional[str] = None,
    ) -> Query:
        """Construct query for solved Python packages functions, the query is not executed."""
        kwargs = locals()
        kwargs.pop("self", None)  # static method
        return self.__class__._construct_python_packages_query(**kwargs)

    def get_solved_python_packages_count_all(
        self,
        *,
        os_name: Optional[str] = None,
        os_version: Optional[str] = None,
        python_version: Optional[str] = None,
        distinct: bool = False,
    ) -> int:
        """Retrieve number of solved Python package versions in Thoth Database."""
        os_version = OpenShift.normalize_os_version(os_name, os_version)
        with self._session_scope() as session:
            query = self._construct_solved_python_packages_query(
                session, os_name=os_name, os_version=os_version, python_version=python_version
            )

            if distinct:
                query = query.distinct()

            return query.count()

    def get_solved_python_packages_all_versions(
        self,
        *,
        start_offset: int = 0,
        count: Optional[int] = DEFAULT_COUNT,
        os_name: Optional[str] = None,
        os_version: Optional[str] = None,
        python_version: Optional[str] = None,
        distinct: bool = False,
    ) -> Dict[str, List[Tuple[str, str]]]:
        """Retrieve solved Python package versions per package in Thoth Database.

        Examples:
        >>> from thoth.storages import GraphDatabase
        >>> graph = GraphDatabase()
        >>> graph.get_solved_python_packages_all_versions()
        {'absl-py': [('0.1.10', 'https://pypi.org/simple'), ('0.2.1', 'https://pypi.org/simple')]}
        """
        os_version = OpenShift.normalize_os_version(os_name, os_version)
        with self._session_scope() as session:
            query = self._construct_solved_python_packages_query(
                session, os_name=os_name, os_version=os_version, python_version=python_version
            )

            query = query.offset(start_offset).limit(count)

            if distinct:
                query = query.distinct()

            result = query.all()

            query_result = {}
            for item in result:
                if item[0] not in query_result:
                    query_result[item[0]] = []
                query_result[item[0]].append((item[1], item[2]))

            return query_result

    def get_solved_python_package_versions_count(
        self,
        *,
        start_offset: int = 0,
        count: Optional[int] = DEFAULT_COUNT,
        os_name: Optional[str] = None,
        os_version: Optional[str] = None,
        python_version: Optional[str] = None,
        distinct: bool = False,
    ) -> Dict[Tuple[str, str, str], int]:
        """Retrieve number of Python Package (package_name, package_version, index_url) solved in Thoth Database.

        Examples:
        >>> from thoth.storages import GraphDatabase
        >>> graph = GraphDatabase()
        >>> graph.get_solved_python_package_versions_count()
        {('absl-py', '0.1.10', 'https://pypi.org/simple'): 1, ('absl-py', '0.2.1', 'https://pypi.org/simple'): 1}
        """
        os_version = OpenShift.normalize_os_version(os_name, os_version)
        return self.__class__.get_python_package_versions_count(**locals())

    def get_solved_python_package_versions_count_per_index(
        self,
        index_url: str,
        *,
        start_offset: int = 0,
        count: Optional[int] = DEFAULT_COUNT,
        os_name: Optional[str] = None,
        os_version: Optional[str] = None,
        python_version: Optional[str] = None,
        distinct: bool = False,
    ) -> Dict[str, Dict[Tuple[str, str], int]]:
        """Retrieve number of solved Python package versions per index url in Thoth Database.

        Examples:
        >>> from thoth.storages import GraphDatabase
        >>> graph = GraphDatabase()
        >>> graph.get_solved_python_package_versions_count_per_index(index_url='https://pypi.org/simple')
        {'https://pypi.org/simple': {('absl-py', '0.1.10'): 1, ('absl-py', '0.2.1'): 1}}
        """
        os_version = OpenShift.normalize_os_version(os_name, os_version)
        index_url = self.normalize_python_index_url(index_url)
        return self.__class__.get_python_package_versions_count_per_index(**locals())

    def get_solved_python_package_versions_count_per_version(
        self,
        package_name: str,
        *,
        start_offset: int = 0,
        count: Optional[int] = DEFAULT_COUNT,
        os_name: Optional[str] = None,
        os_version: Optional[str] = None,
        python_version: Optional[str] = None,
        distinct: bool = False,
    ) -> Dict[str, Dict[str, int]]:
        """Retrieve number of solved Python package versions per package version in Thoth Database.

        Examples:
        >>> from thoth.storages import GraphDatabase
        >>> graph = GraphDatabase()
        >>> graph.get_solved_python_package_versions_count_per_version(package_name='tensorflow')
        {'1.14.0rc0': {'https://pypi.org/simple': 1}, '1.13.0rc2': {'https://pypi.org/simple': 1}}
        """
        os_version = OpenShift.normalize_os_version(os_name, os_version)
        return self.__class__.get_python_package_versions_count_per_version(**locals())

    def _construct_solved_python_package_versions_query(
        self,
        session: Session,
        package_name: Optional[str] = None,
        package_version: Optional[str] = None,
        index_url: Optional[str] = None,
        *,
        os_name: Optional[str] = None,
        os_version: Optional[str] = None,
        python_version: Optional[str] = None,
        is_missing: Optional[bool] = None,
    ) -> Query:
        """Construct query for solved Python packages versions functions, the query is not executed."""
        index_url = self.normalize_python_index_url(index_url)
        return self.__class__._construct_python_package_versions_query(**locals())

    def get_solved_python_package_versions_all(
        self,
        package_name: Optional[str] = None,
        package_version: Optional[str] = None,
        index_url: Optional[str] = None,
        *,
        start_offset: int = 0,
        count: Optional[int] = DEFAULT_COUNT,
        os_name: Optional[str] = None,
        os_version: Optional[str] = None,
        python_version: Optional[str] = None,
        distinct: bool = False,
        is_missing: Optional[bool] = None,
    ) -> List[Tuple[str, str, str]]:
        """Retrieve solved Python package versions in Thoth Database.

        Examples:
        >>> from thoth.storages import GraphDatabase
        >>> graph = GraphDatabase()
        >>> graph.get_solved_python_package_versions_all()
        [('regex', '2018.11.7', 'https://pypi.org/simple'), ('tensorflow', '1.11.0', 'https://pypi.org/simple')]
        """
        os_version = OpenShift.normalize_os_version(os_name, os_version)
        with self._session_scope() as session:
            query = self._construct_solved_python_package_versions_query(
                session,
                package_name=package_name,
                package_version=package_version,
                index_url=index_url,
                os_name=os_name,
                os_version=os_version,
                python_version=python_version,
                is_missing=is_missing,
            )

            query = query.offset(start_offset).limit(count)

            if distinct:
                query = query.distinct()

            return query.all()

    def get_solved_python_package_versions_count_all(
        self,
        package_name: Optional[str] = None,
        package_version: Optional[str] = None,
        index_url: Optional[str] = None,
        *,
        os_name: Optional[str] = None,
        os_version: Optional[str] = None,
        python_version: Optional[str] = None,
        distinct: bool = False,
        is_missing: Optional[bool] = None,
    ) -> int:
        """Retrieve solved Python package versions number in Thoth Database."""
        os_version = OpenShift.normalize_os_version(os_name, os_version)
        index_url = self.normalize_python_index_url(index_url)
        with self._session_scope() as session:
            query = self._construct_solved_python_package_versions_query(
                session,
                package_name=package_name,
                package_version=package_version,
                index_url=index_url,
                os_name=os_name,
                os_version=os_version,
                python_version=python_version,
                is_missing=is_missing,
            )

            if distinct:
                query = query.distinct()

            return query.count()

    def _construct_error_solved_python_package_versions_query(
        self,
        session: Session,
        package_name: Optional[str] = None,
        package_version: Optional[str] = None,
        index_url: Optional[str] = None,
        *,
        unsolvable: bool = False,
        unparseable: bool = False,
        os_name: Optional[str] = None,
        os_version: Optional[str] = None,
        python_version: Optional[str] = None,
    ) -> Query:
        """Construct query for solved with error Python packages versions functions, the query is not executed."""
        query = session.query(PythonPackageVersion)

        if package_name is not None:
            package_name = self.normalize_python_package_name(package_name)
            query = query.filter(PythonPackageVersion.package_name == package_name)

        if package_version is not None:
            package_version = self.normalize_python_package_version(package_version)
            query = query.filter(PythonPackageVersion.package_version == package_version)

        if index_url is not None:
            index_url = self.normalize_python_index_url(index_url)
            query = query.filter(PythonPackageIndex.url == index_url)

        conditions = [Solved.version_id == PythonPackageVersion.id]
        conditions.append(Solved.error.is_(True))

        if unsolvable:
            conditions.append(Solved.error_unsolvable.is_(True))

        if unparseable:
            conditions.append(Solved.error_unparseable.is_(True))

        if os_name:
            conditions.append(PythonPackageVersion.os_name == os_name)

        if os_version:
            os_version = OpenShift.normalize_os_version(os_name, os_version)
            conditions.append(PythonPackageVersion.os_version == os_version)

        if python_version:
            conditions.append(PythonPackageVersion.python_version == python_version)

        query = query.filter(exists().where(and_(*conditions)))

        return query

    def get_error_solved_python_package_versions_all(
        self,
        package_name: Optional[str] = None,
        package_version: Optional[str] = None,
        index_url: Optional[str] = None,
        *,
        unsolvable: bool = False,
        unparseable: bool = False,
        start_offset: int = 0,
        count: Optional[int] = DEFAULT_COUNT,
        os_name: Optional[str] = None,
        os_version: Optional[str] = None,
        python_version: Optional[str] = None,
        distinct: bool = False,
    ) -> List[Tuple[str, str, str]]:
        """Retrieve solved with error Python package versions in Thoth Database.

        if unsolvable=True -> get_unsolvable_python_package_versions
        if unparseable=True -> get_unparseable_python_package_versions

        Examples:
        >>> from thoth.storages import GraphDatabase
        >>> graph = GraphDatabase()
        >>> graph.get_error_solved_python_package_versions_all()
        [('regex', '2018.11.7', 'https://pypi.org/simple'), ('tensorflow', '1.11.0', 'https://pypi.org/simple')]
        """
        os_version = OpenShift.normalize_os_version(os_name, os_version)
        index_url = self.normalize_python_index_url(index_url)
        if unsolvable is True and unparseable is True:
            raise ValueError("Cannot query for unparseable and unsolvable at the same time")

        with self._session_scope() as session:
            query = self._construct_error_solved_python_package_versions_query(
                session,
                package_name=package_name,
                package_version=package_version,
                index_url=index_url,
                unsolvable=unsolvable,
                unparseable=unparseable,
                os_name=os_name,
                os_version=os_version,
                python_version=python_version,
            )

            query = query.join(PythonPackageIndex).with_entities(
                PythonPackageVersion.package_name, PythonPackageVersion.package_version, PythonPackageIndex.url
            )

            query = query.offset(start_offset).limit(count)

            if distinct:
                query = query.distinct()

            return query.all()

    def get_error_solved_document_id_all(
        self,
        package_name: Optional[str] = None,
        package_version: Optional[str] = None,
        index_url: Optional[str] = None,
        *,
        unsolvable: bool = False,
        unparseable: bool = False,
        start_offset: int = 0,
        count: Optional[int] = DEFAULT_COUNT,
        os_name: Optional[str] = None,
        os_version: Optional[str] = None,
        python_version: Optional[str] = None,
        distinct: bool = False,
        limit_results: bool = True,
    ) -> List[str]:
        """Retrieve solver document id with error Python package versions in Thoth Database.

        if unsolvable=True -> get_unsolvable_python_package_versions
        if unparseable=True -> get_unparseable_python_package_versions

        Examples:
        >>> from thoth.storages import GraphDatabase
        >>> graph = GraphDatabase()
        >>> graph.get_error_solved_document_id_all()
        ['solver-fedora-32-py37-324232']
        """
        if unsolvable is True and unparseable is True:
            raise ValueError("Cannot query for unparseable and unsolvable at the same time")

        with self._session_scope() as session:
            query = self._construct_error_solved_python_package_versions_query(
                session,
                package_name=package_name,
                package_version=package_version,
                index_url=index_url,
                unsolvable=unsolvable,
                unparseable=unparseable,
                os_name=os_name,
                os_version=os_version,
                python_version=python_version,
            )

            query = query.with_entities(Solved.document_id)

            if limit_results:
                query = query.offset(start_offset).limit(count)

            if distinct:
                query = query.distinct()

            return [ids[0] for ids in query.all()]

    def get_error_solved_python_package_versions_count_all(
        self,
        package_name: Optional[str] = None,
        package_version: Optional[str] = None,
        index_url: Optional[str] = None,
        *,
        unsolvable: bool = False,
        unparseable: bool = False,
        os_name: Optional[str] = None,
        os_version: Optional[str] = None,
        python_version: Optional[str] = None,
        distinct: bool = False,
    ) -> int:
        """Retrieve solved with error Python package versions number in Thoth Database.

        if unsolvable=True -> get_unsolvable_python_package_versions_count_all
        if unparseable=True -> get_unparseable_python_package_versions_count_all
        """
        os_version = OpenShift.normalize_os_version(os_name, os_version)
        index_url = self.normalize_python_index_url(index_url)
        if unsolvable is True and unparseable is True:
            raise ValueError("Cannot query for unparseable and unsolvable at the same time")

        with self._session_scope() as session:
            query = self._construct_error_solved_python_package_versions_query(
                session,
                package_name=package_name,
                package_version=package_version,
                index_url=index_url,
                unsolvable=unsolvable,
                unparseable=unparseable,
                os_name=os_name,
                os_version=os_version,
                python_version=python_version,
            )

            query = query.join(PythonPackageIndex).with_entities(
                PythonPackageVersion.package_name, PythonPackageVersion.package_version, PythonPackageIndex.url
            )

            if distinct:
                query = query.distinct()

            return query.count()

    # Unsolved Python Packages

    def _construct_unsolved_python_package_versions_query(
        self,
        session: Session,
        package_name: Optional[str] = None,
        package_version: Optional[str] = None,
        index_url: Optional[str] = None,
        *,
        os_name: Optional[str] = None,
        os_version: Optional[str] = None,
        python_version: Optional[str] = None,
    ) -> Query:
        """Construct query for unsolved Python packages versions functions, the query is not executed."""
        index_url = self.normalize_python_index_url(index_url)
        query = session.query(PythonPackageVersionEntity).filter(
            PythonPackageVersionEntity.package_version.isnot(None),
            PythonPackageIndex.url.isnot(None),
            PythonPackageIndex.enabled.is_(True),
        )

        if package_name is not None:
            package_name = self.normalize_python_package_name(package_name)
            query = query.filter(PythonPackageVersionEntity.package_name == package_name)

        if package_version is not None:
            package_version = self.normalize_python_package_version(package_version)
            query = query.filter(PythonPackageVersionEntity.package_version == package_version)

        if index_url is not None:
            query = query.filter(PythonPackageIndex.url == index_url)

        conditions = [PythonPackageVersionEntity.id == PythonPackageVersion.entity_id]

        if os_name:
            conditions.append(PythonPackageVersion.os_name == os_name)

        if os_version:
            conditions.append(PythonPackageVersion.os_version == os_version)

        if python_version:
            conditions.append(PythonPackageVersion.python_version == python_version)

        query = query.filter(~exists().where(and_(*conditions)))

        return query

    def get_unsolved_python_packages_all(
        self,
        *,
        os_name: Optional[str] = None,
        os_version: Optional[str] = None,
        python_version: Optional[str] = None,
        start_offset: int = 0,
        count: Optional[int] = DEFAULT_COUNT,
        distinct: bool = False,
    ) -> List[Tuple[str, Optional[str]]]:
        """Retrieve unsolved Python package with index in Thoth Database.

        Examples:
        >>> from thoth.storages import GraphDatabase
        >>> graph = GraphDatabase()
        >>> graph.get_unsolved_python_packages_all()
        [('regex', 'https://pypi.org/simple'), ('tensorflow', 'https://pypi.org/simple')]
        """
        os_version = OpenShift.normalize_os_version(os_name, os_version)
        with self._session_scope() as session:
            query = self._construct_unsolved_python_package_versions_query(
                session, os_name=os_name, os_version=os_version, python_version=python_version
            )

            query = query.join(PythonPackageIndex).with_entities(
                PythonPackageVersionEntity.package_name, PythonPackageIndex.url
            )

            query = query.offset(start_offset).limit(count)

            if distinct:
                query = query.distinct()

            return query.all()

    def get_unsolved_python_packages_all_versions(
        self,
        *,
        os_name: Optional[str] = None,
        os_version: Optional[str] = None,
        python_version: Optional[str] = None,
        start_offset: int = 0,
        count: Optional[int] = DEFAULT_COUNT,
        distinct: bool = False,
    ) -> Dict[str, List[Tuple[str, str]]]:
        """Retrieve unsolved Python package versions per package in Thoth Database.

        Examples:
        >>> from thoth.storages import GraphDatabase
        >>> graph = GraphDatabase()
        >>> graph.get_unsolved_python_packages_all_versions()
        {'absl-py': [('0.1.10', 'https://pypi.org/simple'), ('0.2.1', 'https://pypi.org/simple')]}
        """
        os_version = OpenShift.normalize_os_version(os_name, os_version)
        with self._session_scope() as session:
            query = self._construct_unsolved_python_package_versions_query(
                session, os_name=os_name, os_version=os_version, python_version=python_version
            )

            query = (
                query.join(PythonPackageIndex)
                .with_entities(
                    PythonPackageVersionEntity.package_name,
                    PythonPackageVersionEntity.package_version,
                    PythonPackageIndex.url,
                )
                .group_by(
                    PythonPackageVersionEntity.package_name,
                    PythonPackageVersionEntity.package_version,
                    PythonPackageIndex.url,
                )
            )

            query = query.offset(start_offset).limit(count)

            if distinct:
                query = query.distinct()

            result = query.all()

            return self._group_by_package_name(result=result)

    def get_unsolved_python_package_versions_count(
        self,
        *,
        os_name: Optional[str] = None,
        os_version: Optional[str] = None,
        python_version: Optional[str] = None,
        start_offset: int = 0,
        count: Optional[int] = DEFAULT_COUNT,
        distinct: bool = False,
    ) -> Dict[Tuple[str, str, str], int]:
        """Retrieve number of unsolved versions per Python package in Thoth Database.

        Examples:
        >>> from thoth.storages import GraphDatabase
        >>> graph = GraphDatabase()
        >>> graph.get_unsolved_python_package_versions_count()
        {('absl-py', '0.1.10', 'https://pypi.org/simple'): 1, ('absl-py', '0.2.1', 'https://pypi.org/simple'): 1}
        """
        os_version = OpenShift.normalize_os_version(os_name, os_version)
        with self._session_scope() as session:
            query = self._construct_unsolved_python_package_versions_query(
                session, os_name=os_name, os_version=os_version, python_version=python_version
            )

            query = (
                query.join(PythonPackageIndex)
                .with_entities(
                    PythonPackageVersionEntity.package_name,
                    PythonPackageVersionEntity.package_version,
                    PythonPackageIndex.url,
                    func.count(
                        tuple_(
                            PythonPackageVersionEntity.package_name,
                            PythonPackageVersionEntity.package_version,
                            PythonPackageIndex.url,
                        )
                    ),
                )
                .group_by(
                    PythonPackageVersionEntity.package_name,
                    PythonPackageVersionEntity.package_version,
                    PythonPackageIndex.url,
                )
            )

            query = query.offset(start_offset).limit(count)

            if distinct:
                query = query.distinct()

            result = query.all()

            return self._count_per_package(result=result)

    def get_unsolved_python_package_versions_count_per_index(
        self,
        index_url: str,
        *,
        os_name: Optional[str] = None,
        os_version: Optional[str] = None,
        python_version: Optional[str] = None,
        start_offset: int = 0,
        count: Optional[int] = DEFAULT_COUNT,
        distinct: bool = False,
    ) -> Dict[str, Dict[Tuple[str, str], int]]:
        """Retrieve number of unsolved Python package versions per index url in Thoth Database.

        Examples:
        >>> from thoth.storages import GraphDatabase
        >>> graph = GraphDatabase()
        >>> graph.get_unsolved_python_package_versions_count_per_index(index_url='https://pypi.org/simple')
        {'https://pypi.org/simple': {('absl-py', '0.1.10'): 1, ('absl-py', '0.2.1'): 1}}
        """
        index_url = self.normalize_python_index_url(index_url)
        with self._session_scope() as session:
            query = self._construct_unsolved_python_package_versions_query(
                session, index_url=index_url, os_name=os_name, os_version=os_version, python_version=python_version
            )

            query = (
                query.join(PythonPackageIndex)
                .with_entities(
                    PythonPackageVersionEntity.package_name,
                    PythonPackageVersionEntity.package_version,
                    PythonPackageIndex.url,
                    func.count(
                        tuple_(
                            PythonPackageVersionEntity.package_name,
                            PythonPackageVersionEntity.package_version,
                            PythonPackageIndex.url,
                        )
                    ),
                )
                .group_by(
                    PythonPackageVersionEntity.package_name,
                    PythonPackageVersionEntity.package_version,
                    PythonPackageIndex.url,
                )
            )

            query = query.offset(start_offset).limit(count)

            if distinct:
                query = query.distinct()

            result = query.all()

            return self._count_per_index(result=result, index_url=index_url)

    def get_unsolved_python_package_versions_count_per_version(
        self,
        package_name: str,
        *,
        start_offset: int = 0,
        count: Optional[int] = DEFAULT_COUNT,
        os_name: Optional[str] = None,
        os_version: Optional[str] = None,
        python_version: Optional[str] = None,
        distinct: bool = False,
    ) -> Dict[str, Dict[str, int]]:
        """Retrieve number of unsolved Python package versions per package version in Thoth Database.

        Examples:
        >>> from thoth.storages import GraphDatabase
        >>> graph = GraphDatabase()
        >>> graph.get_unsolved_python_package_versions_count_per_version(package_name='tensorflow')
        {'1.14.0rc0': {'https://pypi.org/simple': 1}, '1.13.0rc2': {'https://pypi.org/simple': 1}}
        """
        os_version = OpenShift.normalize_os_version(os_name, os_version)
        with self._session_scope() as session:
            query = self._construct_unsolved_python_package_versions_query(
                session,
                package_name=package_name,
                os_name=os_name,
                os_version=os_version,
                python_version=python_version,
            )

            query = (
                query.join(PythonPackageIndex)
                .with_entities(
                    PythonPackageVersionEntity.package_name,
                    PythonPackageVersionEntity.package_version,
                    PythonPackageIndex.url,
                    func.count(
                        tuple_(
                            PythonPackageVersionEntity.package_name,
                            PythonPackageVersionEntity.package_version,
                            PythonPackageIndex.url,
                        )
                    ),
                )
                .group_by(
                    PythonPackageVersionEntity.package_name,
                    PythonPackageVersionEntity.package_version,
                    PythonPackageIndex.url,
                )
            )

            query = query.offset(start_offset).limit(count)

            if distinct:
                query = query.distinct()

            result = query.all()

            return self._count_per_version(result=result)

    def get_unsolved_python_package_versions_all(
        self,
        package_name: Optional[str] = None,
        package_version: Optional[str] = None,
        index_url: Optional[str] = None,
        *,
        start_offset: int = 0,
        count: Optional[int] = DEFAULT_COUNT,
        os_name: Optional[str] = None,
        os_version: Optional[str] = None,
        python_version: Optional[str] = None,
        distinct: bool = False,
        randomize: bool = True,
    ) -> List[Tuple[str, Optional[str], Optional[str]]]:
        """Retrieve unsolved Python package versions in Thoth Database.

        Examples:
        >>> from thoth.storages import GraphDatabase
        >>> graph = GraphDatabase()
        >>> graph.get_unsolved_python_package_versions_all()
        [('regex', '2018.11.7', 'https://pypi.org/simple'), ('tensorflow', '1.11.0', 'https://pypi.org/simple')]
        """
        os_version = OpenShift.normalize_os_version(os_name, os_version)
        index_url = self.normalize_python_index_url(index_url)
        with self._session_scope() as session:
            query = self._construct_unsolved_python_package_versions_query(
                session,
                package_name=package_name,
                package_version=package_version,
                index_url=index_url,
                os_name=os_name,
                os_version=os_version,
                python_version=python_version,
            )

            query = query.join(PythonPackageIndex).with_entities(
                PythonPackageVersionEntity.package_name,
                PythonPackageVersionEntity.package_version,
                PythonPackageIndex.url,
            )

            if randomize:
                query = query.order_by(func.random())

            query = query.offset(start_offset).limit(count)

            if distinct:
                query = query.distinct()

            return query.all()

    def get_unsolved_python_package_versions_count_all(
        self,
        package_name: Optional[str] = None,
        package_version: Optional[str] = None,
        index_url: Optional[str] = None,
        *,
        os_name: Optional[str] = None,
        os_version: Optional[str] = None,
        python_version: Optional[str] = None,
        distinct: bool = False,
    ) -> int:
        """Retrieve unsolved Python package versions number in Thoth Database."""
        os_version = OpenShift.normalize_os_version(os_name, os_version)
        index_url = self.normalize_python_index_url(index_url)
        with self._session_scope() as session:
            query = self._construct_unsolved_python_package_versions_query(
                session,
                package_name=package_name,
                package_version=package_version,
                index_url=index_url,
                os_name=os_name,
                os_version=os_version,
                python_version=python_version,
            )

            query = query.join(PythonPackageIndex).with_entities(
                PythonPackageVersionEntity.package_name,
                PythonPackageVersionEntity.package_version,
                PythonPackageIndex.url,
            )

            if distinct:
                query = query.distinct()

            return query.count()

    # SI Analyzed Python Packages

    def _construct_si_analyzed_python_package_versions_query(
        self, session: Session
    ) -> Query:
        """Construct query for packages analyzed by solver and analyzed by SI."""
        query = session.query(SecurityIndicatorAggregatedRun)

        # We find all rows that are same in PythonPackageVersion and SIAggregated table.
        conditions = [
            SIAggregated.python_package_version_id == PythonPackageVersion.id,
            PythonPackageVersion.python_package_index_id == PythonPackageIndex.id
        ]

        query = query.filter(exists().where(and_(*conditions)))

        return query

    def get_si_analyzed_python_package_versions_all(
        self,
        *,
        distinct: bool = False,
    ) -> List[Tuple[str, str, str]]:
        """Get SI analyzed Python package versions in Thoth Database.
        Examples:
        >>> from thoth.storages import GraphDatabase
        >>> graph = GraphDatabase()
        >>> graph.get_si_analyzed_python_package_versions_all()
        [('fbprophet', '0.4', 'https://pypi.org/simple')]
        """
        with self._session_scope() as session:
            query = self._construct_si_analyzed_python_package_versions_query(
                session
            )

            query = query.with_entities(
                PythonPackageVersion.package_name,
                PythonPackageVersion.package_version,
                PythonPackageIndex.url,
            )

            if distinct:
                query = query.distinct()

            return query.all()

    def get_si_analyzed_python_package_versions_count_all(
        self,
        *,
        distinct: bool = False,
    ) -> int:
        """Get SI analyzed Python package versions number in Thoth Database."""
        with self._session_scope() as session:
            query = self._construct_si_analyzed_python_package_versions_query(
                session
            )

            query = query.with_entities(
                PythonPackageVersion.package_name,
                PythonPackageVersion.package_version,
                PythonPackageIndex.url,
            )

            if distinct:
                query = query.distinct()

            return query.count()

    def _construct_si_unanalyzed_python_package_versions_query(
        self,
        session: Session,
        index_url: Optional[str] = None,
        provides_source_distro: bool = True,
        si_error : bool = False
    ) -> Query:
        """Construct query for packages analyzed by solver, but unanalyzed by SI."""
        index_url = self.normalize_python_index_url(index_url)
        query = session.query(PythonPackageVersion).filter(
            PythonPackageVersion.package_version.isnot(None),
            PythonPackageIndex.url.isnot(None),
            PythonPackageIndex.enabled.is_(True),
            PythonPackageVersion.provides_source_distro.is_(provides_source_distro),
        )

        if index_url is not None:
            query = query.filter(PythonPackageIndex.url == index_url)

        # We find all rows that are same in PythonPackageVersion and SIAggregated table.
        conditions = [
            PythonPackageVersion.entity_id == SIAggregated.python_package_version_entity_id,
            SIAggregated.si_aggregated_run_id == SecurityIndicatorAggregatedRun.id,
        ]

        # Finally filter these out.
        query = query.filter(~exists().where(and_(*conditions)))
        query = query.filter(exists().where(SecurityIndicatorAggregatedRun.error.is_(si_error)))

        return query

    def get_si_unanalyzed_python_package_versions_all(
        self,
        start_offset: int = 0,
        count: Optional[int] = DEFAULT_COUNT,
        distinct: bool = True,
        randomize: bool = True,
        provides_source_distro: bool = True,
        si_error: bool = False,
    ) -> List[Tuple[str, str, str]]:
        """Retrieve solved Python package versions in Thoth Database, that are not anaylyzed by SI. 
        Examples:
        >>> from thoth.storages import GraphDatabase
        >>> graph = GraphDatabase()
        >>> graph.get_si_unanalyzed_python_package_versions_all()
        [('crossbar', '0.10.0', 'https://pypi.org/simple'), ('tensorflow', '1.11.0', 'https://pypi.org/simple')]
        """
        with self._session_scope() as session:
            query = self._construct_si_unanalyzed_python_package_versions_query(
                session,
                provides_source_distro=provides_source_distro,
                si_error=si_error,
            )

            query = query.join(PythonPackageIndex).with_entities(
                PythonPackageVersion.package_name,
                PythonPackageVersion.package_version,
                PythonPackageIndex.url,
            )

            if randomize:
                query = query.order_by(func.random())

            query = query.offset(start_offset).limit(count)

            if distinct:
                query = query.distinct()

            return query.all()

    def get_si_unanalyzed_python_package_versions_count_all(
        self,
        index_url: Optional[str] = None,
        *,
        distinct: bool = False,
        provides_source_distro: bool = True,
        si_error: bool = False
    ) -> int:
        """Get SI unanalyzed Python package versions number in Thoth Database."""
        with self._session_scope() as session:
            query = self._construct_si_unanalyzed_python_package_versions_query(
                session,
                provides_source_distro=provides_source_distro,
                si_error=si_error,
            )

            query = query.join(PythonPackageIndex).with_entities(
                PythonPackageVersion.package_name,
                PythonPackageVersion.package_version,
                PythonPackageIndex.url,
            )

            if distinct:
                query = query.distinct()

            return query.count()

    def get_solver_documents_count_all(self) -> int:
        """Get number of solver documents synced into graph."""
        with self._session_scope() as session:
            return session.query(Solved).distinct(Solved.document_id).count()

    def get_analyzer_documents_count_all(self) -> int:
        """Get number of image analysis documents synced into graph."""
        with self._session_scope() as session:
            return session.query(PackageExtractRun).distinct(PackageExtractRun.analysis_document_id).count()

    def _construct_query_get_si_aggregated_python_package_version(
        self, session: Session, package_name: Optional[str], package_version: Optional[str], index_url: Optional[str]
    ) -> Query:
        """Construct query for aggregate Security Indicators (SI) results per Python package version functions,
        the query is not executed.
        """
        query = session.query(SecurityIndicatorAggregatedRun)

        if package_name is not None:
            package_name = self.normalize_python_package_name(package_name)
            query = query.filter(PythonPackageVersion.package_name == package_name)

        if package_version is not None:
            package_version = self.normalize_python_package_version(package_version)
            query = query.filter(PythonPackageVersion.package_version == package_version)

        if index_url is not None:
            index_url = self.normalize_python_index_url(index_url)
            query = query.filter(PythonPackageIndex.url == index_url)

        query = query.with_entities(SecurityIndicatorAggregatedRun)

        query = query.filter(
            PythonPackageVersion.id == SIAggregated.python_package_version_id,
        )

        return query

    def si_aggregated_python_package_version_exists(
        self, package_name: str, package_version: str, index_url: str
    ) -> bool:
        """Check if Aggregate Security Indicators (SI) results exists for Python package version."""
        index_url = self.normalize_python_index_url(index_url)
        with self._session_scope() as session:
            query = self._construct_query_get_si_aggregated_python_package_version(
                session=session, package_name=package_name, package_version=package_version, index_url=index_url
            )

        return query.count() > 0

    @lru_cache(maxsize=_GET_SI_AGGREGATED_PYTHON_PACKAGE_VERSION_CACHE_SIZE)
    def get_si_aggregated_python_package_version(
        self, package_name: str, package_version: str, index_url: str
    ) -> Dict[str, int]:
        """Get Aggregate Security Indicators (SI) results per Python package version.

        Examples:
        >>> from thoth.storages import GraphDatabase
        >>> graph = GraphDatabase()
        >>> graph.get_si_aggregated_python_package_version(
            package_name='thoth-common',
            package_version='0.10.0',
            index_url='https://pypi.org/simple'
        )
            {
                'severity_high_confidence_high': 0,
                'severity_high_confidence_low': 0,
                'severity_high_confidence_medium': 0,
                'severity_high_confidence_undefined': 0,
                'severity_low_confidence_high': 0,
                'severity_low_confidence_low': 0,
                'severity_low_confidence_medium': 0,
                'severity_low_confidence_undefined': 0,
                'severity_medium_confidence_high': 0,
                'severity_medium_confidence_low': 0,
                'severity_medium_confidence_medium': 0,
                'severity_medium_confidence_undefined': 0,
                'number_of_analyzed_files': 0,
                'number_of_files_total': 0,
                'number_of_files_with_severities': 0,
                'number_of_filtered_files': 0,
                'number_of_python_files': 39,
                'number_of_lines_with_comments_in_python_files': 922,
                'number_of_blank_lines_in_python_files': 2760,
                'number_of_lines_with_code_in_python_files': 9509,
                'total_number_of_files': 75,
                'total_number_of_lines': 36856,
                'total_number_of_lines_with_comments': 2895,
                'total_number_of_blank_lines': 6737,
                'total_number_of_lines_with_code': 27224
            }
        """
        index_url = self.normalize_python_index_url(index_url)
        with self._session_scope() as session:
            query = self._construct_query_get_si_aggregated_python_package_version(
                session=session, package_name=package_name, package_version=package_version, index_url=index_url
            )
            result = query.order_by(SecurityIndicatorAggregatedRun.datetime.desc()).first()
            if result is None:
                raise NotFoundError(
                    f"No record found for {package_name!r} in version {package_version!r} from {index_url!r}"
                )
            result = result.to_dict()
            result.pop("si_aggregated_run_document_id")
            result.pop("datetime")
            return result

    def retrieve_dependent_packages(
        self, package_name: str, package_version: Optional[str] = None
    ) -> Dict[str, List[str]]:
        """Get mapping package name to package version of packages that depend on the given package."""
        package_name = self.normalize_python_package_name(package_name)
        package_version = self.normalize_python_package_version(package_version)

        with self._session_scope() as session:
            query = session.query(PythonPackageVersionEntity).filter(
                PythonPackageVersionEntity.package_name == package_name
            )

            if package_version is not None:
                query = query.filter(PythonPackageVersionEntity.package_version == package_version)

            query_result = (
                query.join(DependsOn)
                .join(PythonPackageVersion)
                .with_entities(PythonPackageVersion.package_name, PythonPackageVersion.package_version)
                .distinct()
                .all()
            )

            result = {}
            for package_name, package_version in query_result:
                if package_name not in result:
                    result[package_name] = []

                result[package_name].append(package_version)

            return result

    @lru_cache(maxsize=_GET_PYTHON_PACKAGE_VERSION_RECORDS_CACHE_SIZE)
    def get_python_package_version_records(
        self,
        package_name: str,
        package_version: str,
        index_url: Union[str, None],
        *,
        os_name: Union[str, None],
        os_version: Union[str, None],
        python_version: Union[str, None],
    ) -> List[dict]:
        """Get records for the given package regardless of index_url."""
        package_name = self.normalize_python_package_name(package_name)
        package_version = self.normalize_python_package_version(package_version)
        os_version = OpenShift.normalize_os_version(os_name, os_version)
        index_url = self.normalize_python_index_url(index_url)

        with self._session_scope() as session:
            query = session.query(PythonPackageVersion).filter_by(
                package_name=package_name, package_version=package_version
            )

            if os_name is not None:
                query = query.filter(PythonPackageVersion.os_name == os_name)

            if os_version is not None:
                query = query.filter(PythonPackageVersion.os_version == os_version)

            if python_version is not None:
                query = query.filter(PythonPackageVersion.python_version == python_version)

            query = query.join(PythonPackageIndex)

            if index_url is not None:
                query = query.filter(PythonPackageIndex.url == index_url)

            query_result = (
                query.with_entities(
                    PythonPackageVersion.package_name,
                    PythonPackageVersion.package_version,
                    PythonPackageIndex.url,
                    PythonPackageVersion.os_name,
                    PythonPackageVersion.os_version,
                    PythonPackageVersion.python_version,
                )
                .distinct()
                .all()
            )

            result = []
            for item in query_result:
                result.append(
                    {
                        "package_name": item[0],
                        "package_version": item[1],
                        "index_url": item[2],
                        "os_name": item[3],
                        "os_version": item[4],
                        "python_version": item[5],
                    }
                )

            return result

    def retrieve_transitive_dependencies_python(
        self,
        package_name: str,
        package_version: str,
        index_url: str,
        *,
        os_name: Optional[str] = None,
        os_version: Optional[str] = None,
        python_version: Optional[str] = None,
        extras: FrozenSet[Optional[str]] = None,
        marker_evaluation_result: Optional[bool] = None,
    ) -> List[
        Tuple[
            Tuple[str, str, str],
            Tuple[str, str, str],
            Tuple[str, str, str],
            Tuple[str, str, str],
            Union[Tuple[str, str, str], None],
            Union[Tuple[str, str, str], None],
        ]
    ]:
        """Get all transitive dependencies for the given package by traversing dependency graph.

        It's much faster to retrieve just dependency ids for the transitive
        dependencies as most of the time is otherwise spent in serialization
        and deserialization of query results. The ids are obtained later on (kept in ids map, see bellow).

        The ids map represents a map to optimize number of retrievals - not to perform duplicate
        queries into graph instance.

        Extras are taken into account only for direct dependencies. Any extras required in libraries used in
        transitive dependencies are not required as solver directly report dependencies regardless extras
        configuration - see get_depends_on docs for extras parameter values..
        """
        index_url = self.normalize_python_index_url(index_url)
        package_name = self.normalize_python_package_name(package_name)
        package_version = self.normalize_python_package_version(package_version)
        os_version = OpenShift.normalize_os_version(os_name, os_version)

        result = []
        initial_stack_entry = (extras, package_name, package_version, index_url)
        stack = deque((initial_stack_entry,))
        seen_tuples = {(package_name, package_version, index_url)}
        while stack:
            extras, package_name, package_version, index_url, = stack.pop()
            package_tuple = (package_name, package_version, index_url)

            configurations = self.get_python_package_version_records(
                package_name=package_name,
                package_version=package_version,
                index_url=index_url,
                os_name=os_name,
                os_version=os_version,
                python_version=python_version,
            )

            for configuration in configurations:
                dependencies = self.get_depends_on(
                    package_name=configuration["package_name"],
                    package_version=configuration["package_version"],
                    index_url=configuration["index_url"],
                    os_name=configuration["os_name"],
                    os_version=configuration["os_version"],
                    python_version=configuration["python_version"],
                    extras=extras,
                    marker_evaluation_result=marker_evaluation_result,
                )

                for dependency_name, dependency_version in itertools.chain(*dependencies.values()):
                    records = self.get_python_package_version_records(
                        package_name=dependency_name,
                        package_version=dependency_version,
                        index_url=None,  # Do cross-index resolution...
                        os_name=configuration["os_name"],
                        os_version=configuration["os_version"],
                        python_version=configuration["python_version"],
                    )

                    if not records:
                        # Not resolved yet.
                        result.append((package_tuple, (dependency_name, dependency_version, None)))
                    else:
                        for record in records:
                            dependency_tuple = (record["package_name"], record["package_version"], record["index_url"])
                            result.append((package_tuple, dependency_tuple))

                            if dependency_tuple not in seen_tuples:
                                # Explicitly set extras to None as we do not have direct dependency anymore.
                                stack.append((None, *dependency_tuple))
                                seen_tuples.add(dependency_tuple)

        return result

    @lru_cache(maxsize=_GET_PYTHON_ENVIRONMENT_MARKER_CACHE_SIZE)
    def get_python_environment_marker(
        self,
        package_name: str,
        package_version: str,
        index_url: str,
        *,
        dependency_name: str,
        dependency_version: str,
        os_name: str,
        os_version: str,
        python_version: str,
    ) -> Optional[str]:
        """Get Python evaluation marker as per PEP-0508.

        @raises NotFoundError: if the given package has no entry in the database
        """
        index_url = self.normalize_python_index_url(index_url)
        package_name = self.normalize_python_package_name(package_name)
        package_version = self.normalize_python_package_version(package_version)
        os_version = OpenShift.normalize_os_version(os_name, os_version)

        with self._session_scope() as session:
            result = (
                session.query(PythonPackageVersion)
                .filter(PythonPackageVersion.package_name == package_name)
                .filter(PythonPackageVersion.package_version == package_version)
                .filter(PythonPackageVersion.os_name == os_name)
                .filter(PythonPackageVersion.os_version == os_version)
                .filter(PythonPackageVersion.python_version == python_version)
                .join(PythonPackageIndex)
                .filter(PythonPackageIndex.url == index_url)
                .join(DependsOn)
                .join(PythonPackageVersionEntity)
                .filter(PythonPackageVersionEntity.package_name == dependency_name)
                .filter(PythonPackageVersionEntity.package_version == dependency_version)
                .with_entities(DependsOn.marker)
                .first()
            )

            if result is None:
                raise NotFoundError(
                    f"No records found for package {(package_name, package_version, index_url)!r} with "
                    f"dependency {(dependency_name, dependency_version)!r} running on {os_name!r} in version "
                    f"{os_version!r} using Python in version {python_version!r}"
                )

            return result[0]

    def get_python_environment_marker_evaluation_result(
        self,
        package_name: str,
        package_version: str,
        index_url: str,
        *,
        dependency_name: str,
        dependency_version: str,
        os_name: str,
        os_version: str,
        python_version: str,
    ) -> bool:
        """Get result of the Python evaluation marker.

        The `extra` part of the environment marker (an exception in PEP-0508) is not taken into account and
        is substituted with a value which always defaults to True (as it would cause an error during context
        interpreting). See solver implementation for details.

        @raises NotFoundError: if the given package has no entry in the database
        """
        package_name = self.normalize_python_package_name(package_name)
        package_version = self.normalize_python_package_version(package_version)
        os_version = OpenShift.normalize_os_version(os_name, os_version)
        index_url = self.normalize_python_index_url(index_url)

        with self._session_scope() as session:
            result = (
                session.query(PythonPackageVersion)
                .filter(PythonPackageVersion.package_name == package_name)
                .filter(PythonPackageVersion.package_version == package_version)
                .filter(PythonPackageVersion.os_name == os_name)
                .filter(PythonPackageVersion.os_version == os_version)
                .filter(PythonPackageVersion.python_version == python_version)
                .join(PythonPackageIndex)
                .filter(PythonPackageIndex.url == index_url)
                .join(DependsOn)
                .join(PythonPackageVersionEntity)
                .filter(PythonPackageVersionEntity.package_name == dependency_name)
                .filter(PythonPackageVersionEntity.package_version == dependency_version)
                .with_entities(DependsOn.marker_evaluation_result)
                .first()
            )

            if result is None:
                raise NotFoundError(
                    f"No records found for package {(package_name, package_version, index_url)!r} with "
                    f"dependency {(dependency_name, dependency_version)!r} running on {os_name!r} in version "
                    f"{os_version!r} using Python in version {python_version!r}"
                )

            return result[0]

    def get_python_package_version_dependents_all(
        self,
        package_name: str,
        *,
        os_name: Optional[str] = None,
        os_version: Optional[str] = None,
        python_version: Optional[str] = None,
        start_offset: int = 0,
        count: int = DEFAULT_COUNT,
    ) -> List[Dict[str, Any]]:
        """Get dependents for the given package.

        Examples:
        >>> from thoth.storages import GraphDatabase
        >>> graph = GraphDatabase()
        >>> graph.get_dependents("selinon", os_name="rhel", os_version="8", python_version="3.6")
        [
          {
            "index_url": "https://pypi.org/simple",
            "package_name": "thoth-worker",
            "package_version": "0.0.2",
            "version_range": ">=1.0.0",
            "marker_evaluation_result": True,
            "marker": None,
            "extra": None,
          }
        ]
        """
        package_name = self.normalize_python_package_name(package_name)
        os_version = OpenShift.normalize_os_version(os_name, os_version)

        with self._session_scope() as session:
            query = (
                session.query(PythonPackageVersionEntity)
                .filter(PythonPackageVersionEntity.package_name == package_name)
                .join(DependsOn)
            )

            query = query.join(PythonPackageVersion)

            if os_name is not None:
                query = query.filter(PythonPackageVersion.os_name == os_name)

            if os_version is not None:
                query = query.filter(PythonPackageVersion.os_version == os_version)

            if python_version is not None:
                query = query.filter(PythonPackageVersion.python_version == python_version)

            query_result = (
                query.distinct()
                .join(PythonPackageIndex)
                .offset(start_offset)
                .limit(count)
                .with_entities(
                    PythonPackageVersion.package_name,
                    PythonPackageVersion.package_version,
                    PythonPackageIndex.url,
                    DependsOn.version_range,
                    DependsOn.marker_evaluation_result,
                    DependsOn.marker,
                    DependsOn.extra,
                    DependsOn.platform,
                )
                .all()
            )

            result = []
            for entry in query_result:
                result.append(
                    {
                        "package_name": entry[0],
                        "package_version": entry[1],
                        "index_url": entry[2],
                        "version_range": entry[3],
                        "marker_evaluation_result": entry[4],
                        "marker": entry[5],
                        "extra": entry[6],
                        "platform": entry[7],
                    }
                )

            return result

    def python_package_version_depends_on_platform_exists(self, platform: str) -> bool:
        """Check if the given platform has some records in the database."""
        with self._session_scope() as session:
            return session.query(exists().where(DependsOn.platform == platform)).scalar()

    def get_python_package_version_platform_all(self) -> List[str]:
        """Retrieve all platforms stored in the database."""
        with self._session_scope() as session:
            result = session.query(DependsOn).with_entities(DependsOn.platform).distinct().all()

            return list(itertools.chain(*result))

    @lru_cache(maxsize=_GET_DEPENDS_ON_CACHE_SIZE)
    def get_depends_on(
        self,
        package_name: str,
        package_version: Optional[str] = None,
        index_url: Optional[str] = None,
        *,
        os_name: Optional[str] = None,
        os_version: Optional[str] = None,
        python_version: Optional[str] = None,
        extras: FrozenSet[Optional[str]] = None,
        marker_evaluation_result: Optional[bool] = None,
        platform: Optional[str] = None,
        is_missing: Optional[bool] = None,
    ) -> Dict[str, List[Tuple[str, str]]]:
        """Get dependencies for the given Python package respecting environment and extras.

        If no environment is provided, dependencies are returned for all environments as stored in the database.

        Extras (as described in PEP-0508) are respected. If no extras is provided (extras=None), all dependencies are
        returned with all extras specified. A special value of None in extras listing no extra:

          * extras=frozenset((None,)) - return only dependencies which do not have any extra assigned
          * extras=frozenset((None, "postgresql")) - dependencies without extra and with extra "postgresql"
          * extras=None - return all dependencies (regardless extra)

        Environment markers are not taken into account in this query.
        """
        package_name = self.normalize_python_package_name(package_name)

        if package_version is not None:
            package_version = self.normalize_python_package_version(package_version)

        if index_url is not None:
            index_url = self.normalize_python_index_url(index_url)

        if os_version is not None:
            os_version = OpenShift.normalize_os_version(os_name, os_version)

        package_requested = locals()
        package_requested.pop("self")

        with self._session_scope() as session:
            query = (
                session.query(PythonPackageVersion)
                .filter(PythonPackageVersion.package_name == package_name)
            )

            if package_version is not None:
                query = query.filter(PythonPackageVersion.package_version == package_version)

            if os_name is not None:
                query = query.filter(PythonPackageVersion.os_name == os_name)

            if os_version is not None:
                query = query.filter(PythonPackageVersion.os_version == os_version)

            if python_version is not None:
                query = query.filter(PythonPackageVersion.python_version == python_version)

            if is_missing is not None:
                query = query.filter(PythonPackageVersion.is_missing == is_missing)

            if index_url is not None:
                query = query.join(PythonPackageIndex).filter(PythonPackageIndex.url == index_url)

            # Mark the query here for later check, if we do not have any records for the given
            # package for the given environment.
            package_query = query

            query = query.join(DependsOn)

            if extras:
                # We cannot use in_ here as sqlalchemy does not support None in the list.
                query = query.filter(or_(*(DependsOn.extra == i for i in extras)))

            if marker_evaluation_result is not None:
                query = query.filter(DependsOn.marker_evaluation_result == marker_evaluation_result)

            if platform is not None:
                query = query.filter(DependsOn.platform == platform)

            dependencies = (
                query.join(PythonPackageVersionEntity)
                .with_entities(
                    DependsOn.extra, PythonPackageVersionEntity.package_name, PythonPackageVersionEntity.package_version
                )
                .distinct()
                .all()
            )

            if not dependencies:
                if package_query.count() == 0:
                    raise NotFoundError(f"No package record for {package_requested!r} found")

            result = {}
            for dependency in dependencies:
                extra, package_name, package_version = dependency
                if extra not in result:
                    result[extra] = []

                result[extra].append((package_name, package_version))

            return result

    def retrieve_transitive_dependencies_python_multi(
        self,
        *package_tuples,
        os_name: Optional[str] = None,
        os_version: Optional[str] = None,
        python_version: Optional[str] = None,
    ) -> Dict[
        Tuple[str, str, str],
        Set[
            Tuple[
                Tuple[str, str, str],
                Tuple[str, str, str],
                Tuple[str, str, str],
                Tuple[str, str, str],
                Union[Tuple[str, str, str], None],
                Union[Tuple[str, str, str], None],
            ]
        ],
    ]:
        """Get all transitive dependencies for a given set of packages by traversing the dependency graph."""
        result = {}
        for package_tuple in package_tuples:
            result[package_tuple] = self.retrieve_transitive_dependencies_python(
                *package_tuple, os_name=os_name, os_version=os_version, python_version=python_version
            )

        return result

    def solver_records_exist(self, solver_document: dict) -> bool:
        """Check if the given solver document record exists."""
        solver_document_id = SolverResultsStore.get_document_id(solver_document)
        return self.solver_document_id_exist(solver_document_id)

    def solver_document_id_exists(self, solver_document_id: str) -> bool:
        """Check if there is a solver document record with the given id."""
        with self._session_scope() as session:
            return session.query(Solved).filter(Solved.document_id == solver_document_id).count() > 0

    def dependency_monkey_document_id_exists(self, dependency_monkey_document_id: str) -> bool:
        """Check if the given dependency monkey report record exists in the graph database."""
        with self._session_scope() as session:
            return (
                session.query(DependencyMonkeyRun)
                .filter(DependencyMonkeyRun.dependency_monkey_document_id == dependency_monkey_document_id)
                .count()
                > 0
            )

    def si_aggregated_document_id_exists(self, si_aggregated_run_document_id: str) -> bool:
        """Check if the given security indicator aggregated report record exists in the graph database."""
        with self._session_scope() as session:
            return (
                session.query(SecurityIndicatorAggregatedRun)
                .filter(SecurityIndicatorAggregatedRun.si_aggregated_run_document_id == si_aggregated_run_document_id)
                .count()
                > 0
            )

    def inspection_document_id_result_number_exists(
        self, inspection_document_id: str, inspection_result_number: int
    ) -> bool:
        """Check if the given inspection id result number record exists in the graph database."""
        with self._session_scope() as session:
            return (
                session.query(InspectionRun)
                .filter(InspectionRun.inspection_document_id == inspection_document_id)
                .filter(InspectionRun.inspection_result_number == inspection_result_number)
                .count()
                > 0
            )

    def adviser_document_id_exist(self, adviser_document_id: str) -> bool:
        """Check if there is a adviser document record with the given id."""
        with self._session_scope() as session:
            return session.query(AdviserRun).filter(AdviserRun.adviser_document_id == adviser_document_id).count() > 0

    def analysis_records_exist(self, analysis_document: dict) -> bool:
        """Check whether the given analysis document records exist in the graph database."""
        analysis_document_id = AnalysisResultsStore.get_document_id(analysis_document)
        return self.analysis_document_id_exist(analysis_document_id)

    def analysis_document_id_exist(self, analysis_document_id: str) -> bool:
        """Check if there is an analysis document record with the given id."""
        with self._session_scope() as session:
            return (
                session.query(PackageExtractRun)
                .filter(PackageExtractRun.analysis_document_id == analysis_document_id)
                .count()
                > 0
            )

    def build_log_analysis_document_id_exist(self, build_log_analysis_document_id: str) -> bool:
        """Check if there is a build log analysis document record with the given id."""
        with self._session_scope() as session:
            return (
                session.query(BuildLogAnalyzerRun)
                .filter(BuildLogAnalyzerRun.build_log_analysis_document_id == build_log_analysis_document_id)
                .count()
                > 0
            )

    def inspection_document_id_exist(self, inspection_document_id: str) -> bool:
        """Check if there is an inspection document record with the given id."""
        with self._session_scope() as session:
            return (
                session.query(InspectionRun)
                .filter(InspectionRun.inspection_document_id == inspection_document_id)
                .count()
                > 0
            )

    def provenance_checker_document_id_exist(self, provenance_checker_document_id: str) -> bool:
        """Check if there is a provenance-checker document record with the given id."""
        with self._session_scope() as session:
            return (
                session.query(ProvenanceCheckerRun)
                .filter(ProvenanceCheckerRun.provenance_checker_document_id == provenance_checker_document_id)
                .count()
                > 0
            )

    @lru_cache(maxsize=_GET_PYTHON_CVE_RECORDS_ALL_CACHE_SIZE)
    def get_python_cve_records_all(self, package_name: str, package_version: str) -> List[dict]:
        """Get known vulnerabilities for the given package-version."""
        package_name = self.normalize_python_package_name(package_name)
        package_version = self.normalize_python_package_version(package_version)

        with self._session_scope() as session:
            result = (
                session.query(PythonPackageVersionEntity)
                .filter(PythonPackageVersionEntity.package_name == package_name)
                .filter(PythonPackageVersionEntity.package_version == package_version)
                .join(HasVulnerability)
                .join(CVE)
                .with_entities(CVE)
                .distinct()
                .all()
            )

            return [cve.to_dict() for cve in result]

    def get_python_package_hashes_sha256(
        self, package_name: str, package_version: str, index_url: str, *, distinct: bool = False
    ) -> List[str]:
        """Get all hashes for Python package in Thoth Database.

        Examples:
        >>> from thoth.storages import GraphDatabase
        >>> graph = GraphDatabase()
        >>> graph.get_python_package_hashes_sha256()
        [
            '9d6863f6c70d034b8c34b3355cb7ba7d2ad799583947265efda41fe67127c23f',
            '8e4a1f6d89cfaadb486237acbfa24700add01da022dfcf3536e5071d21e13ee0'
        ]
        """
        package_name = self.normalize_python_package_name(package_name)
        package_version = self.normalize_python_package_version(package_version)
        index_url = self.normalize_python_index_url(index_url)

        with self._session_scope() as session:
            query = (
                session.query(PythonPackageVersionEntity)
                .filter(PythonPackageVersionEntity.package_name == package_name)
                .filter(PythonPackageVersionEntity.package_version == package_version)
                .join(PythonPackageIndex)
                .filter(PythonPackageIndex.url == index_url)
                .join(HasArtifact)
                .join(PythonArtifact)
                .with_entities(PythonArtifact.artifact_hash_sha256)
            )

            if distinct:
                query = query.distinct()

            result = query.all()
            return [item[0] for item in result]

    def is_python_package_index_enabled(self, url: str) -> bool:
        """Check if the given Python package index is enabled."""
        with self._session_scope() as session:
            result = session.query(PythonPackageIndex.enabled).filter_by(url=url).first()

            if result is None:
                raise NotFoundError(f"No records for Python package index with URL {url!r} found")

            return result[0]

    def set_python_package_index_state(self, url: str, *, enabled: bool) -> None:
        """Enable or disable Python package index."""
        session = self._sessionmaker()
        try:
            with session.begin(subtransactions=True):
                python_package_index = session.query(PythonPackageIndex).filter(PythonPackageIndex.url == url).first()
                if python_package_index is None:
                    raise NotFoundError(f"Python package index {url!r} not found")

                python_package_index.enabled = enabled
                session.add(python_package_index)
        except Exception:
            session.rollback()
            raise
        else:
            session.commit()

    def register_python_package_index(
        self, url: str, warehouse_api_url: Optional[str] = None, verify_ssl: bool = True, enabled: bool = False
    ) -> bool:
        """Register the given Python package index in the graph database."""
        with self._session_scope() as session:
            python_package_index = session.query(PythonPackageIndex).filter(PythonPackageIndex.url == url).first()
            if python_package_index is None:
                with session.begin(subtransactions=True):
                    python_package_index = PythonPackageIndex(
                        url=url, warehouse_api_url=warehouse_api_url, verify_ssl=verify_ssl, enabled=enabled
                    )
                    session.add(python_package_index)
                    return True
            else:
                python_package_index.warehouse_api_url = warehouse_api_url
                python_package_index.verify_ssl = verify_ssl
                python_package_index.enabled = enabled
                with session.begin(subtransactions=True):
                    session.add(python_package_index)
                    return False

    def get_python_package_index_all(self, enabled: bool = None) -> List[Dict[str, str]]:
        """Get listing of Python package indexes registered in the graph database."""
        with self._session_scope() as session:
            query = session.query(
                PythonPackageIndex.url, PythonPackageIndex.warehouse_api_url, PythonPackageIndex.verify_ssl
            )

            if enabled is not None:
                query = query.filter(PythonPackageIndex.enabled == enabled)

            return [{"url": item[0], "warehouse_api_url": item[1], "verify_ssl": item[2]} for item in query.all()]

    def get_hardware_environments_all(
        self, is_external: bool = False, *, start_offset: int = 0, count: Optional[int] = DEFAULT_COUNT
    ) -> List[Dict]:
        """Get hardware environments (external or internal) registered in the graph database."""
        if is_external:
            hardware_environment = ExternalHardwareInformation
        else:
            hardware_environment = HardwareInformation

        with self._session_scope() as session:
            result = session.query(hardware_environment).offset(start_offset).limit(count).all()
            return [model.to_dict() for model in result]

    def get_software_environments_all(
        self, is_external: bool = False, *, start_offset: int = 0, count: Optional[int] = DEFAULT_COUNT
    ) -> List[Dict]:
        """Get software environments (external or internal) registered in the graph database."""
        if is_external:
            software_environment = ExternalSoftwareEnvironment
        else:
            software_environment = SoftwareEnvironment

        with self._session_scope() as session:
            result = session.query(software_environment).offset(start_offset).limit(count).all()
            return [model.to_dict() for model in result]

    def get_python_package_index_urls_all(self, enabled: Optional[bool] = None) -> List[str]:
        """Retrieve all the URLs of registered Python package indexes."""
        with self._session_scope() as session:
            query = session.query(PythonPackageIndex)

            if enabled is not None:
                query = query.filter(PythonPackageIndex.enabled == enabled)

            return [item[0] for item in query.with_entities(PythonPackageIndex.url).distinct().all()]

    def get_python_package_versions_per_index(self, index_url: str, *, distinct: bool = False) -> Dict[str, List[str]]:
        """Retrieve listing of Python packages (solved) known to graph database instance for the given index."""
        index_url = self.normalize_python_index_url(index_url)
        with self._session_scope() as session:
            query = (
                session.query(PythonPackageVersion)
                .join(PythonPackageIndex)
                .filter(PythonPackageIndex.url == index_url)
                .with_entities(PythonPackageVersion.package_name)
            )

            if distinct:
                query = query.distinct()

            query = query.all()
            return {index_url: [item[0] for item in query]}

    def get_python_package_version_entities_count_all(self, *, distinct: bool = False) -> int:
        """Retrieve number of all Python packages in Thoth Database."""
        with self._session_scope() as session:
            query = session.query(PythonPackageVersionEntity)

            if distinct:
                query = query.distinct()

            return query.count()

    def get_python_package_version_entities_names_all(self,) -> List[str]:
        """Retrieve names of Python package entities in the Thoth's knowledge base."""
        with self._session_scope() as session:
            query = session.query(PythonPackageVersionEntity.package_name)
            return [i[0] for i in query.distinct().all()]

    def get_python_package_version_names_all(
        self,
        *,
        os_name: Optional[str] = None,
        os_version: Optional[str] = None,
        python_version: Optional[str] = None,
        distinct: bool = False,
    ) -> List[str]:
        """Retrieve names of Python Packages known by Thoth.

        Examples:
        >>> from thoth.storages import GraphDatabase
        >>> graph = GraphDatabase()
        >>> graph.get_python_packages_names_all()
        ['regex', 'tensorflow']
        """
        os_version = OpenShift.normalize_os_version(os_name, os_version)
        with self._session_scope() as session:
            query = session.query(PythonPackageVersion).with_entities(PythonPackageVersion.package_name)

            if os_name is not None:
                query = query.filter(PythonPackageVersion.os_name == os_name)

            if os_version is not None:
                query = query.filter(PythonPackageVersion.os_version == os_version)

            if python_version is not None:
                query = query.filter(PythonPackageVersion.python_version == python_version)

            if distinct:
                query = query.distinct()

            result = query.all()
            return [item[0] for item in result]

    def get_python_packages_all(
        self,
        *,
        start_offset: int = 0,
        count: Optional[int] = DEFAULT_COUNT,
        os_name: Optional[str] = None,
        os_version: Optional[str] = None,
        python_version: Optional[str] = None,
        distinct: bool = False,
    ) -> List[Tuple[str, str]]:
        """Retrieve Python packages with index in Thoth Database.

        Examples:
        >>> from thoth.storages import GraphDatabase
        >>> graph = GraphDatabase()
        >>> graph.get_python_packages_all()
        [('regex', 'https://pypi.org/simple'), ('tensorflow', 'https://pypi.org/simple')]
        """
        os_version = OpenShift.normalize_os_version(os_name, os_version)
        with self._session_scope() as session:
            query = (
                session.query(PythonPackageVersion)
                .join(PythonPackageIndex)
                .with_entities(PythonPackageVersion.package_name, PythonPackageIndex.url)
            )

            if os_name is not None:
                query = query.filter(PythonPackageVersion.os_name == os_name)

            if os_version is not None:
                query = query.filter(PythonPackageVersion.os_version == os_version)

            if python_version is not None:
                query = query.filter(PythonPackageVersion.python_version == python_version)

            query = query.offset(start_offset).limit(count)

            if distinct:
                query = query.distinct()

            return query.all()

    @staticmethod
    def _construct_python_packages_query(
        session: Session,
        *,
        os_name: Optional[str] = None,
        os_version: Optional[str] = None,
        python_version: Optional[str] = None,
    ) -> Query:
        """Construct query for Python packages functions, the query is not executed."""
        query = (
            session.query(PythonPackageVersion)
            .join(PythonPackageIndex)
            .group_by(PythonPackageVersion.package_name, PythonPackageVersion.package_version, PythonPackageIndex.url)
            .with_entities(
                PythonPackageVersion.package_name, PythonPackageVersion.package_version, PythonPackageIndex.url
            )
        )

        if os_name is not None:
            query = query.filter(PythonPackageVersion.os_name == os_name)

        if os_version is not None:
            query = query.filter(PythonPackageVersion.os_version == os_version)

        if python_version is not None:
            query = query.filter(PythonPackageVersion.python_version == python_version)

        return query

    def get_python_packages_count_all(
        self,
        *,
        os_name: Optional[str] = None,
        os_version: Optional[str] = None,
        python_version: Optional[str] = None,
        distinct: bool = False,
    ) -> int:
        """Retrieve number of versions per Python package in Thoth Database."""
        os_version = OpenShift.normalize_os_version(os_name, os_version)
        with self._session_scope() as session:
            query = self._construct_python_packages_query(
                session, os_name=os_name, os_version=os_version, python_version=python_version
            )

            if distinct:
                query = query.distinct()

            return query.count()

    def get_python_packages_all_versions(
        self,
        *,
        start_offset: int = 0,
        count: Optional[int] = DEFAULT_COUNT,
        os_name: Optional[str] = None,
        os_version: Optional[str] = None,
        python_version: Optional[str] = None,
        distinct: bool = False,
    ) -> Dict[str, List[Tuple[str, str]]]:
        """Retrieve Python package versions per package in Thoth Database.

        Examples:
        >>> from thoth.storages import GraphDatabase
        >>> graph = GraphDatabase()
        >>> graph.get_python_packages_all_versions()
        {'absl-py': [('0.1.10', 'https://pypi.org/simple'), ('0.2.1', 'https://pypi.org/simple')]}
        """
        os_version = OpenShift.normalize_os_version(os_name, os_version)
        with self._session_scope() as session:
            query = self._construct_python_packages_query(
                session, os_name=os_name, os_version=os_version, python_version=python_version
            )

            query = query.offset(start_offset).limit(count)

            if distinct:
                query = query.distinct()

            query_result = query.all()

            return self._group_by_package_name(result=query_result)

    def get_python_package_versions_count(
        self,
        *,
        start_offset: int = 0,
        count: Optional[int] = DEFAULT_COUNT,
        os_name: Optional[str] = None,
        os_version: Optional[str] = None,
        python_version: Optional[str] = None,
        distinct: bool = False,
    ) -> Dict[Tuple[str, str, str], int]:
        """Retrieve number of Python Package (package_name, package_version, index_url) in Thoth Database.

        Examples:
        >>> from thoth.storages import GraphDatabase
        >>> graph = GraphDatabase()
        >>> graph.get_python_package_versions_count()
        {('absl-py', '0.1.10', 'https://pypi.org/simple'): 1, ('absl-py', '0.2.1', 'https://pypi.org/simple'): 1}
        """
        os_version = OpenShift.normalize_os_version(os_name, os_version)
        with self._session_scope() as session:
            query = (
                session.query(PythonPackageVersion)
                .join(PythonPackageIndex)
                .group_by(
                    PythonPackageVersion.package_name, PythonPackageVersion.package_version, PythonPackageIndex.url
                )
                .with_entities(
                    PythonPackageVersion.package_name,
                    PythonPackageVersion.package_version,
                    PythonPackageIndex.url,
                    func.count(
                        tuple_(
                            PythonPackageVersion.package_name,
                            PythonPackageVersion.package_version,
                            PythonPackageIndex.url,
                        )
                    ),
                )
            )

            if os_name is not None:
                query = query.filter(PythonPackageVersion.os_name == os_name)

            if os_version is not None:
                query = query.filter(PythonPackageVersion.os_version == os_version)

            if python_version is not None:
                query = query.filter(PythonPackageVersion.python_version == python_version)

            query = query.offset(start_offset).limit(count)

            if distinct:
                query = query.distinct()

            result = query.all()

            return self._count_per_package(result=result)

    def get_python_package_versions_all_count(
        self,
        *,
        start_offset: int = 0,
        count: Optional[int] = DEFAULT_COUNT,
        os_name: Optional[str] = None,
        os_version: Optional[str] = None,
        python_version: Optional[str] = None,
        distinct: bool = False,
        sort_by: QuerySortTypeEnum = None,
    ) -> PythonQueryResult:
        """Retrieve number of versions per Python package name in Thoth Database.

        Examples:
        >>> from thoth.storages import GraphDatabase
        >>> graph = GraphDatabase()
        >>> graph.get_python_package_versions_all_count()
        {'setuptools': 988, 'pip': 211, 'termcolor': 14, 'six': 42}
        """
        os_version = OpenShift.normalize_os_version(os_name, os_version)
        with self._session_scope() as session:
            query = (
                session.query(PythonPackageVersion)
                .join(PythonPackageIndex)
                .group_by(PythonPackageVersion.package_name)
                .with_entities(PythonPackageVersion.package_name, func.count(PythonPackageVersion.package_version))
            )

            if os_name is not None:
                query = query.filter(PythonPackageVersion.os_name == os_name)

            if os_version is not None:
                query = query.filter(PythonPackageVersion.os_version == os_version)

            if python_version is not None:
                query = query.filter(PythonPackageVersion.python_version == python_version)

            if sort_by and sort_by == QuerySortTypeEnum.PACKAGE_NAME:
                query = query.order_by(PythonPackageVersion.package_name)

            group_count = query.count()

            query = query.offset(start_offset).limit(count)

            if distinct:
                query = query.distinct()

            result = query.all()

            if sort_by and sort_by == QuerySortTypeEnum.PACKAGE_VERSION:
                raise SortTypeQueryError("To be implemented.")  # TODO: To be implemented

            output = PythonQueryResult(result={item[0]: item[1] for item in result}, count=group_count)

            return output

    def get_python_package_versions_count_per_index(
        self,
        index_url: str,
        *,
        start_offset: int = 0,
        count: Optional[int] = DEFAULT_COUNT,
        os_name: Optional[str] = None,
        os_version: Optional[str] = None,
        python_version: Optional[str] = None,
        distinct: bool = False,
    ) -> Dict[str, Dict[Tuple[str, str], int]]:
        """Retrieve number of Python package versions per index url in Thoth Database.

        Examples:
        >>> from thoth.storages import GraphDatabase
        >>> graph = GraphDatabase()
        >>> graph.get_python_package_versions_count_per_index(index_url='https://pypi.org/simple')
        {'https://pypi.org/simple': {('absl-py', '0.1.10'): 1, ('absl-py', '0.2.1'): 1}}
        """
        index_url = self.normalize_python_index_url(index_url)
        os_version = OpenShift.normalize_os_version(os_name, os_version)
        with self._session_scope() as session:
            query = (
                session.query(PythonPackageVersion)
                .join(PythonPackageIndex)
                .filter(PythonPackageIndex.url == index_url)
                .with_entities(
                    PythonPackageVersion.package_name,
                    PythonPackageVersion.package_version,
                    PythonPackageIndex.url,
                    func.count(tuple_(PythonPackageVersion.package_name, PythonPackageVersion.package_version)),
                )
                .group_by(
                    PythonPackageVersion.package_name, PythonPackageVersion.package_version, PythonPackageIndex.url
                )
            )

            if os_name is not None:
                query = query.filter(PythonPackageVersion.os_name == os_name)

            if os_version is not None:
                query = query.filter(PythonPackageVersion.os_version == os_version)

            if python_version is not None:
                query = query.filter(PythonPackageVersion.python_version == python_version)

            query = query.offset(start_offset).limit(count)

            if distinct:
                query = query.distinct()

            result = query.all()

            return self._count_per_index(result=result, index_url=index_url)

    def get_python_package_versions_count_per_version(
        self,
        package_name: str,
        *,
        start_offset: int = 0,
        count: Optional[int] = DEFAULT_COUNT,
        os_name: Optional[str] = None,
        os_version: Optional[str] = None,
        python_version: Optional[str] = None,
        distinct: bool = False,
    ) -> Dict[str, Dict[str, int]]:
        """Retrieve number of Python package versions per index url in Thoth Database.

        Examples:
        >>> from thoth.storages import GraphDatabase
        >>> graph = GraphDatabase()
        >>> graph.get_python_package_versions_count_per_version(package_name='tensorflow')
        {'1.14.0rc0': {'https://pypi.org/simple': 1}, '1.13.0rc2': {'https://pypi.org/simple': 1}}
        """
        package_name = self.normalize_python_package_name(package_name)
        os_version = OpenShift.normalize_os_version(os_name, os_version)

        with self._session_scope() as session:
            query = (
                session.query(PythonPackageVersion)
                .join(PythonPackageIndex)
                .filter(PythonPackageVersion.package_name == package_name)
                .with_entities(
                    PythonPackageVersion.package_name,
                    PythonPackageVersion.package_version,
                    PythonPackageIndex.url,
                    func.count(
                        tuple_(
                            PythonPackageVersion.package_name,
                            PythonPackageVersion.package_version,
                            PythonPackageIndex.url,
                        )
                    ),
                )
                .group_by(
                    PythonPackageVersion.package_name, PythonPackageVersion.package_version, PythonPackageIndex.url
                )
            )

            if os_name is not None:
                query = query.filter(PythonPackageVersion.os_name == os_name)

            if os_version is not None:
                query = query.filter(PythonPackageVersion.os_version == os_version)

            if python_version is not None:
                query = query.filter(PythonPackageVersion.python_version == python_version)

            query = query.offset(start_offset).limit(count)

            if distinct:
                query = query.distinct()

            result = query.all()

            return self._count_per_version(result=result)

    def _construct_python_package_versions_query(
        self,
        session: Session,
        package_name: Optional[str] = None,
        package_version: Optional[str] = None,
        index_url: Optional[str] = None,
        *,
        os_name: Optional[str] = None,
        os_version: Optional[str] = None,
        python_version: Optional[str] = None,
        is_missing: Optional[bool] = None,
    ) -> Query:
        """Construct query for Python packages versions functions, the query is not executed."""
        index_url = self.normalize_python_index_url(index_url)
        query = (
            session.query(PythonPackageVersion)
            .join(PythonPackageIndex)
            .with_entities(
                PythonPackageVersion.package_name, PythonPackageVersion.package_version, PythonPackageIndex.url
            )
        )

        if package_name is not None:
            package_name = self.normalize_python_package_name(package_name)
            query = query.filter(PythonPackageVersion.package_name == package_name)

        if package_version is not None:
            package_version = self.normalize_python_package_version(package_version)
            query = query.filter(PythonPackageVersion.package_version == package_version)

        if index_url is not None:
            query = query.filter(PythonPackageIndex.url == index_url)

        if os_name is not None:
            query = query.filter(PythonPackageVersion.os_name == os_name)

        if os_version is not None:
            query = query.filter(PythonPackageVersion.os_version == os_version)

        if python_version is not None:
            query = query.filter(PythonPackageVersion.python_version == python_version)

        if is_missing is not None:
            query = query.filter(PythonPackageVersion.is_missing == is_missing)

        return query

    def get_python_package_versions_all(
        self,
        package_name: Optional[str] = None,
        package_version: Optional[str] = None,
        index_url: Optional[str] = None,
        *,
        start_offset: int = 0,
        count: Optional[int] = DEFAULT_COUNT,
        os_name: Optional[str] = None,
        os_version: Optional[str] = None,
        python_version: Optional[str] = None,
        distinct: bool = False,
        is_missing: Optional[bool] = None,
    ) -> List[Tuple[str, str, str]]:
        """Retrieve Python package versions in Thoth Database.

        Examples:
        >>> from thoth.storages import GraphDatabase
        >>> graph = GraphDatabase()
        >>> graph.get_python_package_versions_all()
        [('regex', '2018.11.7', 'https://pypi.org/simple'), ('tensorflow', '1.11.0', 'https://pypi.org/simple')]
        """
        index_url = self.normalize_python_index_url(index_url)
        os_version = OpenShift.normalize_os_version(os_name, os_version)
        with self._session_scope() as session:
            query = self._construct_python_package_versions_query(
                session,
                package_name=package_name,
                package_version=package_version,
                index_url=index_url,
                os_name=os_name,
                os_version=os_version,
                python_version=python_version,
                is_missing=is_missing,
            )

            query = query.offset(start_offset).limit(count)

            if distinct:
                query = query.distinct()

            return query.all()

    def get_python_package_versions_count_all(
        self,
        package_name: Optional[str] = None,
        package_version: Optional[str] = None,
        index_url: Optional[str] = None,
        *,
        os_name: Optional[str] = None,
        os_version: Optional[str] = None,
        python_version: Optional[str] = None,
        distinct: bool = False,
        is_missing: Optional[bool] = None,
    ) -> int:
        """Retrieve Python package versions number in Thoth Database."""
        index_url = self.normalize_python_index_url(index_url)
        os_version = OpenShift.normalize_os_version(os_name, os_version)
        with self._session_scope() as session:
            query = self._construct_python_package_versions_query(
                session,
                package_name=package_name,
                package_version=package_version,
                index_url=index_url,
                os_name=os_name,
                os_version=os_version,
                python_version=python_version,
                is_missing=is_missing,
            )

            if distinct:
                query = query.distinct()

            return query.count()

    def _get_multi_values_key_python_package_version_metadata(
        self, python_package_metadata_id: int
    ) -> Dict[str, Optional[List[str]]]:
        """Retrieve multi values key metadata for Python package metadata."""
        with self._session_scope() as session:
            multi_value_results = {}
            for key, tables in self._MULTI_VALUE_KEY_PYTHON_PACKAGE_METADATA_MAP.items():
                query = (
                    session.query(tables[0])
                    .filter(tables[0].python_package_metadata_id == python_package_metadata_id)
                    .join(tables[1])
                ).with_entities(tables[1])
                multi_value_results[key] = [getattr(v, tables[2]) for v in query.all()]

            distutils_result = dict([(key, []) for key in ["requires_dist", "provides_dist", "obsolete_dist"]])
            multi_value_results.update(distutils_result)

            d_query = (
                session.query(HasMetadataDistutils)
                .filter(HasMetadataDistutils.python_package_metadata_id == python_package_metadata_id)
                .join(PythonPackageMetadataDistutils)
            ).with_entities(PythonPackageMetadataDistutils)

            for distutil in d_query.all():
                distutil_dict = distutil.to_dict()
                if distutil_dict["distutils_type"] == MetadataDistutilsTypeEnum.REQUIRED.value:
                    multi_value_results["requires_dist"].append(distutil_dict["distutils"])

                elif distutil_dict["distutils_type"] == MetadataDistutilsTypeEnum.PROVIDED.value:
                    multi_value_results["provides_dist"].append(distutil_dict["distutils"])

                elif distutil_dict["distutils_type"] == MetadataDistutilsTypeEnum.OBSOLETE.value:
                    multi_value_results["obsolete_dist"].append(distutil_dict["distutils"])

                else:
                    _LOGGER.warning("Distutils type not registered in Thoth.")

            return multi_value_results

    def get_python_package_version_metadata(
        self, package_name: str, package_version: str, index_url: str
    ) -> Dict[str, str]:
        """Retrieve Python package metadata."""
        index_url = self.normalize_python_index_url(index_url)
        package_name = self.normalize_python_package_name(package_name)
        package_version = self.normalize_python_package_version(package_version)

        with self._session_scope() as session:
            query = (
                session.query(PythonPackageVersion)
                .filter(
                    and_(
                        PythonPackageVersion.package_name == package_name,
                        PythonPackageVersion.package_version == package_version,
                        PythonPackageVersion.python_package_metadata_id.isnot(None),
                    )
                )
                .join(PythonPackageIndex)
                .filter(PythonPackageIndex.url == index_url)
                .join(PythonPackageMetadata)
            ).with_entities(PythonPackageMetadata)

            result = query.first()

            if result is None:
                raise NotFoundError(f"No record found for {package_name!r}, {package_version!r}, {index_url!r}")

            formatted_result = result.to_dict()
            formatted_result.update(self._get_multi_values_key_python_package_version_metadata(result.id))

            return formatted_result

    def get_unsolved_python_packages_all_per_adviser_run(self, source_type: str) -> Dict[str, List[str]]:
        """Retrieve all unsolved packages for a certain Adviser Run that need to be re run.

        Examples:
        >>> from thoth.storages import GraphDatabase
        >>> graph = GraphDatabase()
        >>> graph.get_unsolved_python_packages_all_per_adviser_run()
        {'adviser-04ab56d6': ['black'], 'adviser-054ab56d6': ['black', 'numpy']}
        """
        with self._session_scope() as session:
            query = (
                session.query(AdviserRun)
                .filter(AdviserRun.need_re_run.is_(True))
                .filter(AdviserRun.source_type == source_type)
                .filter(AdviserRun.re_run_adviser_id.is_(None))
                .join(HasUnresolved)
                .join(PythonPackageVersionEntity)
            ).with_entities(AdviserRun.adviser_document_id, PythonPackageVersionEntity.package_name)

            query_result = query.all()

            result = {}
            for couple in query_result:
                result.setdefault(couple[0], []).append(couple[1])

            return result

    def _create_python_package_requirement(
        self, session: Session, requirements: dict
    ) -> List[PythonPackageRequirement]:
        """Create requirements for un-pinned Python packages."""
        result = []
        pipfile = Pipfile.from_dict(requirements)
        for requirement in pipfile.packages.packages.values():
            index = None
            if requirement.index is not None:
                index = self._get_or_create_python_package_index(session, requirement.index.url, only_if_enabled=False)

            python_package_requirement, _ = PythonPackageRequirement.get_or_create(
                session,
                name=self.normalize_python_package_name(requirement.name),
                version_range=requirement.version,
                python_package_index_id=index.id if index else None,
                develop=requirement.develop,
            )
            result.append(python_package_requirement)

        return result

    def _create_python_packages_pipfile(
        self,
        session: Session,
        pipfile_locked: dict,
        software_environment: SoftwareEnvironment = None,
        sync_only_entity: bool = False,
    ) -> List[PythonPackageVersion]:
        """Create Python packages from Pipfile.lock entries and return them."""
        result = []
        pipfile_locked = PipfileLock.from_dict(pipfile_locked, pipfile=None)
        os_name = software_environment.os_name if software_environment else None
        os_version = software_environment.os_version if software_environment else None
        python_version = software_environment.python_version if software_environment else None
        if sync_only_entity:
            for package in pipfile_locked.packages.packages.values():
                result.append(
                    self._create_python_package_version(
                        session,
                        package_name=package.name,
                        package_version=package.locked_version,
                        os_name=os_name,
                        os_version=os_version,
                        python_version=python_version,
                        index_url=package.index.url if package.index else None,
                        sync_only_entity=sync_only_entity,
                    )
                )

            return result
        else:
            for package in pipfile_locked.packages.packages.values():
                # Check if the package has a known index
                if package.index:
                    python_package_version = (
                        session.query(PythonPackageVersion)
                        .join(PythonPackageIndex)
                        .filter(PythonPackageVersion.package_name == package.name)
                        .filter(PythonPackageVersion.package_version == package.locked_version)
                        .filter(PythonPackageVersion.os_name == os_name)
                        .filter(PythonPackageVersion.os_version == os_version)
                        .filter(PythonPackageVersion.python_version == python_version)
                        .filter(PythonPackageIndex.url == package.index.url if package.index else None)
                        .first()
                    )
                else:
                    raise PythonIndexNotProvided(
                        f"Trying to sync package {package.name!r} in version {package.locked_version!r} "
                        "which does not have corresponding Python entity record"
                    )
                # Check if we run the solver for a specific package already
                if python_package_version:
                    result.append(
                        self._create_python_package_version(
                            session,
                            package_name=package.name,
                            package_version=package.locked_version,
                            os_name=os_name,
                            os_version=os_version,
                            python_version=python_version,
                            index_url=package.index.url if package.index else None,
                            python_package_metadata_id=python_package_version.python_package_metadata_id,
                            sync_only_entity=sync_only_entity,
                        )
                    )
                else:
                    raise SolverNotRun(
                        f"Trying to sync package {package.name!r} in version {package.locked_version!r} "
                        f"not solved by solver-{os_name}-{os_version}-{python_version}"
                    )

            return result

    def _runtime_environment_conf2models(
        self, session: Session, runtime_environment: dict, environment_type: str, is_external: bool
    ) -> Tuple[HardwareInformation, SoftwareEnvironment]:
        """Create models out of runtime environment configuration."""
        hardware = runtime_environment.get("hardware", {})
        os = runtime_environment.get("operating_system", {})

        if is_external:
            hardware_information_type = ExternalHardwareInformation
            software_environment_type = ExternalSoftwareEnvironment
        else:
            hardware_information_type = HardwareInformation
            software_environment_type = SoftwareEnvironment

        hardware_information, _ = hardware_information_type.get_or_create(
            session,
            cpu_vendor=hardware.get("cpu_vendor"),
            cpu_model=hardware.get("cpu_model"),
            cpu_cores=hardware.get("cpu_cores"),
            cpu_model_name=hardware.get("cpu_model_name"),
            cpu_family=hardware.get("cpu_family"),
            cpu_physical_cpus=hardware.get("cpu_physical_cpus"),
            gpu_model_name=hardware.get("gpu_model_name"),
            gpu_vendor=hardware.get("gpu_vendor"),
            gpu_cores=hardware.get("gpu_cores"),
            gpu_memory_size=hardware.get("gpu_memory_size"),
            ram_size=hardware.get("ram_size"),
        )

        software_environment, _ = software_environment_type.get_or_create(
            session,
            environment_name=runtime_environment.get("name"),
            python_version=runtime_environment.get("python_version"),
            image_name=None,
            image_sha=None,
            os_name=os.get("name"),
            os_version=OpenShift.normalize_os_version(os.get("name"), os.get("version")),
            cuda_version=runtime_environment.get("cuda_version"),
            environment_type=environment_type,
        )

        return hardware_information, software_environment

    def create_github_app_installation(self, slug: str, repo_name: str, private: bool, installation_id: str) -> bool:
        """Create a record for new installation or reactivate uninstalled installation.

        Example -
            "installation_id": "236796147",
            "repo_name": "advisor",
            "slug": "thoth-station/advisor",
            "private": False

        Accepts installation details passed down by Github.
        :rtype: True, False
        :returns True: if installation existed and was updated
        :returns False: if installation was newly added.
        """
        with self._session_scope() as session:
            instance = (
                session.query(KebechetGithubAppInstallations)
                .filter(KebechetGithubAppInstallations.slug == slug)
                .first()
            )
            if instance:
                instance.installation_id = installation_id
                instance.private = private
                instance.is_active = True
                session.commit()
                return True
            else:
                _, newly_added = KebechetGithubAppInstallations.get_or_create(
                    session,
                    slug=slug,
                    repo_name=repo_name,
                    private=private,
                    installation_id=installation_id,
                    is_active=True,
                    last_run=datetime.utcnow()
                )
                return newly_added

    def update_kebechet_github_installations_on_is_active(self, slug: str) -> bool:
        """Deactivate the app on getting an uninstall event.

        Passed a slug name to be deactivated.
        Example - slug:'thoth-station/advisor'
        :rtype: True, False
        :returns True: if installation existed and was deactivated.
        :returns False: if installation was not found.
        """
        with self._session_scope() as session:
            instance = (
                session.query(KebechetGithubAppInstallations)
                .filter(KebechetGithubAppInstallations.slug == slug)
                .first()
            )
            if instance:
                instance.is_active = False
                session.commit()
                return True
            return False

<<<<<<< HEAD
    def get_active_kebechet_github_installations_repos(self) -> Dict[str, List[str]]:
        """Get all active repositories names with active Kebechet installation.
        
         Examples:
        >>> from thoth.storages import GraphDatabase
        >>> graph = GraphDatabase()
        >>> graph.get_active_kebechet_github_installations_repos()
        ['repository_foo_fullname', 'repository_bar_fullname', ...]
        """
        with self._session_scope() as session:
            active_installations = (
                session.query(KebechetGithubAppInstallations)
                .filter(KebechetGithubAppInstallations.is_active.is_(True))
                .all()
            )

            return [ i.slug for i in active_installations ]

    def get_kebechet_github_installations_count_per_is_active(self) -> int:
        """Return the count of active repos with Kebechet installation."""
=======
    def get_active_kebechet_github_installations_repos_count_all(self) -> int:
        """Return the count of active repos with Kebechet installation.
        
        Example:
        >>> from thoth.storages import GraphDatabase
        >>> graph = GraphDatabase()
        >>> graph.connect()
        >>> graph.get_active_kebechet_github_installations_repos_count_all()
        165
        """
>>>>>>> 440ac952
        with self._session_scope() as session:
            count = (
                session.query(KebechetGithubAppInstallations)
                .filter(KebechetGithubAppInstallations.is_active.is_(True))
                .count()
            )
            return count

    def get_kebechet_github_installations_active_managers(self, slug: str) -> list:
        """Return the list of active managers for a particular repository.
        Passed a slug name to be deactivated.
        Example - slug:'thoth-station/advisor'
        :rtype: List
        :returns List of manager currently activated for the repo.
        """
        with self._session_scope() as session:
            instance = (
                    session.query(KebechetGithubAppInstallations)
                    .filter(KebechetGithubAppInstallations.is_active.is_(True))
                    .filter(KebechetGithubAppInstallations.slug == slug)
                    .first()
                )
            if instance:
                active_managers = []
                for attr in dir(instance):
                    if attr.endswith('manager') and not callable(getattr(instance, attr)):
                        if getattr(instance, attr) == True:
                            active_managers.append(attr)
                return active_managers
            return []

    def get_kebechet_github_installations_info_for_python_package_version(
        self,
        package_name: str,
        *,
        package_version: Optional[str] = None,
        index_url: Optional[str] = None,
        os_name: Optional[str] = None,
        os_version: Optional[str] = None,
        python_version: Optional[str] = None,
    ) -> Dict[str, Dict[str, Any]]:
        """Return info about repo containing Python Package in the software stack.

        Examples:
        >>> from thoth.storages import GraphDatabase
        >>> graph = GraphDatabase()
        >>> graph.get_kebechet_github_installations_info_for_python_package_version(
            package_name='click'
            index_url="https://pypi.org/simple",
        )

        {
            'thoth-station/jupyter-nbrequirements': 
                {
                    'installation_id': '193650988',
                    'private': False,
                    'package_name': 'click',
                    'package_version': '7.1.2',
                    'index_url': 'https://pypi.org/simple'}
                }
        """
        package_name = self.normalize_python_package_name(package_name)

        with self._session_scope() as session, session.begin(subtransactions=True):
            query = (
                session.query(KebechetGithubAppInstallations)
                .filter(KebechetGithubAppInstallations.is_active.is_(True))
                .join(ExternalPythonSoftwareStack)
                .join(ExternalPythonRequirementsLock)
                .join(HasExternalPythonRequirementsLock)
                .join(PythonPackageVersionEntity)
                .filter(PythonPackageVersionEntity.package_name == package_name)
            )


            if index_url:
                index_url = self.normalize_python_index_url(index_url)

                conditions = [
                    PythonPackageVersionEntity.python_package_index_id == PythonPackageIndex.id,
                    PythonPackageVersionEntity.python_package_index_id.is_(None)
                ]

            if package_version:
                package_version = self.normalize_python_package_version(package_version)
                query = query.filter(PythonPackageVersionEntity.package_version == package_version)

            if any(se for se in [os_name, os_version, python_version]):
                query = query.join(ExternalSoftwareEnvironment)

            if os_name:
                query = query.filter(ExternalSoftwareEnvironment.os_name == os_name)

            if os_version:
                os_version = OpenShift.normalize_os_version(os_name, os_version)
                query = query.filter(ExternalSoftwareEnvironment.os_version == os_version)

            if python_version:
                query = query.filter(ExternalSoftwareEnvironment.python_version == python_version)

            if index_url:
                query = query.filter(exists().where(or_(*conditions)))

            query = query.with_entities(
                KebechetGithubAppInstallations.slug,
                KebechetGithubAppInstallations.installation_id,
                KebechetGithubAppInstallations.private,
                PythonPackageVersionEntity.package_name,
                PythonPackageVersionEntity.package_version,
                PythonPackageVersionEntity.python_package_index_id,
            )

            result = query.all()

        return self._group_by_slug(result)

    def get_index_url_from_id(self, package_index_id: int) -> list:
        """Return index URL from id."""
        with self._session_scope() as session:
            output = (
                    session.query(PythonPackageIndex)
                    .filter(PythonPackageIndex.id == package_index_id)
                    .with_entities(
                        PythonPackageIndex.url
                    )
                    .first()
                )

        return output[0]

    def _group_by_slug(self, result: Union[List, Dict[str, Any]],) -> Dict[str, List[Tuple[str, str]]]:
        """Format Query result to group by package name."""
        query_result = {}

        for item in result:
            if item[5]:
                index_url = self.get_index_url_from_id(item[5])
            else:
                index_url = item[5]

            query_result[item[0]] = {
                "installation_id": item[1],
                "private": item[2],
                "package_name": item[3],
                "package_version": item[4],
                "index_url": index_url,
                }

        return query_result

    def create_python_package_version_entity(
        self,
        package_name: str,
        package_version: Optional[str] = None,
        index_url: Optional[str] = None,
        *,
        only_if_package_seen: bool = False,
    ) -> Optional[Tuple[PythonPackageVersionEntity, bool]]:
        """Create a Python package version entity record in the system.

        By creating this entity, the system will record and track the given package.
        """
        index_url = self.normalize_python_index_url(index_url)
        package_name = self.normalize_python_package_name(package_name)
        if package_version is not None:
            package_version = self.normalize_python_package_version(package_version)

        with self._session_scope() as session:
            if only_if_package_seen:
                seen_count = (
                    session.query(PythonPackageVersionEntity)
                    .filter(PythonPackageVersionEntity.package_name == package_name)
                    .count()
                )

                if seen_count == 0:
                    return None

                with session.begin(subtransactions=True):
                    index = None
                    if index_url:
                        index = self._get_or_create_python_package_index(session, index_url, only_if_enabled=False)

                    entity, existed = PythonPackageVersionEntity.get_or_create(
                        session,
                        package_name=package_name,
                        package_version=package_version,
                        python_package_index_id=index.id if index else None,
                    )
                    return entity, existed

    def _create_python_package_version(
        self,
        session: Session,
        package_name: str,
        package_version: Union[str, None],
        index_url: Union[str, None],
        *,
        os_name: Union[str, None],
        os_version: Union[str, None],
        python_version: Union[str, None],
        python_package_metadata_id: int = None,
        sync_only_entity: bool = False,
    ) -> Union[PythonPackageVersion, PythonPackageVersionEntity]:
        """Create a Python package version.

        Make sure it is properly mirrored with a Python package entity and connected to a Python package index.
        """
        package_name = self.normalize_python_package_name(package_name)
        if package_version is not None:
            package_version = self.normalize_python_package_version(package_version)

        index = None
        if index_url is not None:
            index_url = self.normalize_python_index_url(index_url)
            index = self._get_or_create_python_package_index(session, index_url, only_if_enabled=False)

        entity, _ = PythonPackageVersionEntity.get_or_create(
            session,
            package_name=package_name,
            package_version=package_version,
            python_package_index_id=index.id if index else None,
        )

        if sync_only_entity:
            return entity

        python_package_version, _ = PythonPackageVersion.get_or_create(
            session,
            package_name=package_name,
            package_version=package_version,
            python_package_index_id=index.id if index else None,
            os_name=os_name,
            os_version=os_version,
            python_version=python_version,
            entity_id=entity.id,
            python_package_metadata_id=python_package_metadata_id,
        )

        return python_package_version

    @staticmethod
    def _create_fuzzy_hash(sorted_ids: List[int]) -> str:
        """Create fuzzy hash from sorted list of integers.

        Reference: https://pypi.org/project/python-ssdeep/
        Reference: https://docs.python.org/3/library/stdtypes.html#int.to_bytes
        """
        hash_ = ""
        for object_id in sorted_ids:
            # length of bytes required for the integer
            length = (object_id.bit_length() + 7) // 8
            # no negative ids are passed
            hash_ += ssdeep.hash(object_id.to_bytes(length=length, byteorder='big'))
        return hash_

    def _create_python_software_stack(
        self,
        session: Session,
        software_stack_type: Optional[str] = None,
        requirements: dict = None,
        requirements_lock: dict = None,
        software_environment: SoftwareEnvironment = None,
        *,
        performance_score: float = None,
        overall_score: float = None,
        is_external: bool = False,
    ) -> PythonSoftwareStack:
        """Create a Python software stack out of its JSON/dict representation."""
        if requirements is not None:
            python_package_requirements = self._create_python_package_requirement(session, requirements)
            # Create unique hash for requirements to go into PythonRequirements
            requirements_ids = [int(ppr.id) for ppr in python_package_requirements]
            requirements_ids.sort()
            requirements_hash = self._create_fuzzy_hash(requirements_ids)

            if is_external:
                python_requirements, _ = ExternalPythonRequirements.get_or_create(
                    session,
                    requirements_hash=requirements_hash,
                )

                for python_requirement in python_package_requirements:
                    HasExternalPythonRequirements.get_or_create(
                        session,
                        external_python_requirements_id=python_requirements.id,
                        python_package_requirement_id=python_requirement.id,
                    )
            else:
                python_requirements, _ = PythonRequirements.get_or_create(
                    session,
                    requirements_hash=requirements_hash,
                )

                for python_requirement in python_package_requirements:
                    HasPythonRequirements.get_or_create(
                        session,
                        python_requirements_id=python_requirements.id,
                        python_package_requirement_id=python_requirement.id,
                    )

        if requirements_lock is not None:
            python_package_versions = self._create_python_packages_pipfile(
                session, requirements_lock, software_environment=software_environment, sync_only_entity=is_external
            )
            # Create unique hash for requirements locked to go to PythonRequirementsLock
            requirements_lock_ids = [int(ppv.id) for ppv in python_package_versions]
            requirements_lock_ids.sort()
            requirements_lock_hash = self._create_fuzzy_hash(requirements_lock_ids)

            if is_external:
                external_python_requirements_lock, _ = ExternalPythonRequirementsLock.get_or_create(
                    session,
                    requirements_lock_hash=requirements_lock_hash,
                )

                for python_package_version_entity in python_package_versions:
                    HasExternalPythonRequirementsLock.get_or_create(
                        session,
                        external_python_requirements_locked_id=external_python_requirements_lock.id,
                        python_package_version_entity_id=python_package_version_entity.id,
                    )

            else:

                python_requirements_lock, _ = PythonRequirementsLock.get_or_create(
                    session,
                    requirements_lock_hash=requirements_lock_hash,
                )

                for python_package_version in python_package_versions:
                    HasPythonRequirementsLock.get_or_create(
                        session,
                        python_requirements_lock_id=python_requirements_lock.id,
                        python_package_version_id=python_package_version.id,
                    )

        if is_external:
            # User can submit software stack with only Pipfile
            if requirements_lock is None:
                external_python_requirements_lock, _ = ExternalPythonRequirementsLock.get_or_create(
                    session,
                    requirements_lock_hash=self._create_fuzzy_hash([0]),
                )

                software_stack, _ = ExternalPythonSoftwareStack.get_or_create(
                    session,
                    external_python_requirements_id=python_requirements.id,
                    external_python_requirements_lock_id=external_python_requirements_lock.id
                )
            else:
                software_stack, _ = ExternalPythonSoftwareStack.get_or_create(
                    session,
                    external_python_requirements_id=python_requirements.id,
                    external_python_requirements_lock_id=external_python_requirements_lock.id
                )
        else:
            software_stack, _ = PythonSoftwareStack.get_or_create(
                session,
                performance_score=performance_score,
                overall_score=overall_score,
                software_stack_type=software_stack_type,
                python_requirements_id=python_requirements.id,
                python_requirements_lock_id=python_requirements_lock.id
            )

        return software_stack

    def get_python_software_stack_count_all(self, software_stack_type: str, distinct: bool = False) -> int:
        """Get number of Python software stacks available filtered by type."""
        with self._session_scope() as session:
            query = session.query(PythonSoftwareStack.software_stack_type).filter(
                PythonSoftwareStack.software_stack_type == software_stack_type
            )

            if distinct:
                return query.distinct().count()

            return query.count()

    def sync_inspection_result(self, document) -> None:
        """Sync the given inspection document into the graph database."""
        # Check if we have such performance model before creating any other records.
        inspection_document_id = document["document_id"]
        inspection_result_number = document["result_number"]
        inspection_specification = document["specification"]
        inspection_result = document["result"]

        with self._session_scope() as session, session.begin(subtransactions=True):
            build_cpu = OpenShift.parse_cpu_spec(inspection_specification["build"]["requests"]["cpu"])
            build_memory = OpenShift.parse_memory_spec(inspection_specification["build"]["requests"]["memory"])
            run_cpu = OpenShift.parse_cpu_spec(inspection_specification["run"]["requests"]["cpu"])
            run_memory = OpenShift.parse_memory_spec(inspection_specification["run"]["requests"]["memory"])

            # Convert bytes to GiB, we need float number given the fixed int size.
            run_memory = run_memory / (1024 ** 3)
            build_memory = build_memory / (1024 ** 3)

            runtime_environment = inspection_result["runtime_environment"]

            run_hardware_information, run_software_environment = self._runtime_environment_conf2models(
                session, runtime_environment, environment_type=EnvironmentTypeEnum.RUNTIME.value, is_external=False
            )

            runtime_environment["hardware"] = inspection_specification["build"]["requests"]["hardware"]

            build_hardware_information, build_software_environment = self._runtime_environment_conf2models(
                session, runtime_environment, environment_type=EnvironmentTypeEnum.BUILDTIME.value, is_external=False
            )

            software_stack = None
            if "python" in inspection_specification:
                # Inspection stack.
                software_stack = self._create_python_software_stack(
                    session,
                    software_stack_type=SoftwareStackTypeEnum.INSPECTION.value,
                    requirements=inspection_specification["python"].get("requirements"),
                    requirements_lock=inspection_specification["python"].get("requirements_locked"),
                    software_environment=run_software_environment,
                    performance_score=None,
                    overall_score=None,
                )

            inspection_run = (
                session.query(InspectionRun)
                .filter(InspectionRun.inspection_document_id == inspection_document_id)
                .filter(InspectionRun.inspection_result_number == inspection_result_number)
                .first()
            )

            if inspection_run and inspection_run.dependency_monkey_run_id:
                # Inspection was run through Dependency Monkey

                # INSERT…ON CONFLICT (Upsert)
                # https://docs.sqlalchemy.org/en/13/dialects/postgresql.html?highlight=conflict#insert-on-conflict-upsert
                # https://docs.sqlalchemy.org/en/13/errors.html#sql-expression-language compile required
                insert_stmt = insert(InspectionRun).values(
                    id=inspection_run.dependency_monkey_run_id,
                    inspection_document_id=inspection_document_id,
                    inspection_result_number=inspection_result_number,
                    dependency_monkey_run_id=inspection_run.dependency_monkey_run_id,
                    inspection_sync_state=InspectionSyncStateEnum.PENDING.value,
                )
                do_update_stmt = insert_stmt.on_conflict_do_update(
                    index_elements=["id"],
                    set_=dict(
                        inspection_sync_state=InspectionSyncStateEnum.SYNCED.value,
                        inspection_document_id=inspection_document_id,
                        inspection_result_number=inspection_result_number,
                        datetime=inspection_specification.get("@created"),
                        amun_version=None,  # TODO: propagate Amun version here which should match API version
                        build_requests_cpu=build_cpu,
                        build_requests_memory=build_memory,
                        run_requests_cpu=run_cpu,
                        run_requests_memory=run_memory,
                        build_software_environment_id=build_software_environment.id,
                        build_hardware_information_id=build_hardware_information.id,
                        run_software_environment_id=run_software_environment.id,
                        run_hardware_information_id=run_hardware_information.id,
                        inspection_software_stack_id=software_stack.id if software_stack else None,
                    ),
                )

                session.execute(do_update_stmt)

            else:
                inspection_run, _ = InspectionRun.get_or_create(
                    session,
                    inspection_sync_state=InspectionSyncStateEnum.SYNCED.value,
                    inspection_document_id=inspection_document_id,
                    inspection_result_number=inspection_result_number,
                    datetime=inspection_specification.get("@created"),
                    amun_version=None,  # TODO: propagate Amun version here which should match API version
                    build_requests_cpu=build_cpu,
                    build_requests_memory=build_memory,
                    run_requests_cpu=run_cpu,
                    run_requests_memory=run_memory,
                    build_software_environment_id=build_software_environment.id,
                    build_hardware_information_id=build_hardware_information.id,
                    run_software_environment_id=run_software_environment.id,
                    run_hardware_information_id=run_hardware_information.id,
                    inspection_software_stack_id=software_stack.id if software_stack else None,
                )

            if inspection_specification.get("script"):  # We have run an inspection job.

                if not inspection_result["stdout"]:
                    raise ValueError("No values provided for inspection output %r", inspection_document_id)

                performance_indicator_name = inspection_result.get("name")
                performance_model_class = PERFORMANCE_MODEL_BY_NAME.get(performance_indicator_name)

                if not performance_model_class:
                    raise PerformanceIndicatorNotRegistered(
                        f"No performance indicator registered for name {performance_indicator_name!r}"
                    )

                performance_indicator, _ = performance_model_class.create_from_report(
                    session,
                    inspection_specification=inspection_specification,
                    inspection_result=inspection_result,
                    inspection_run_id=inspection_run.id,
                )

    def create_python_cve_record(
        self,
        package_name: str,
        package_version: str,
        index_url: str,
        *,
        record_id: str,
        version_range: str,
        advisory: str,
        cve: Optional[str] = None,
    ) -> bool:
        """Store information about a CVE in the graph database for the given Python package."""
        package_name = self.normalize_python_package_name(package_name)
        package_version = self.normalize_python_package_version(package_version)
        index_url = self.normalize_python_index_url(index_url)
        with self._session_scope() as session, session.begin(subtransactions=True):
            if session.query(exists().where(CVE.cve_id == record_id)).scalar():
                return True
            else:
                cve_instance = CVE(
                    advisory=advisory,
                    cve_name=cve,
                    cve_id=record_id,
                    version_range=version_range,
                    aggregated_at=datetime.utcnow(),
                )
                session.add(cve_instance)

                index = self._get_or_create_python_package_index(session, index_url, only_if_enabled=False)
                entity, _ = PythonPackageVersionEntity.get_or_create(
                    session,
                    package_name=package_name,
                    package_version=package_version,
                    python_package_index_id=index.id,
                )
                HasVulnerability.get_or_create(
                    session, cve_id=cve_instance.id, python_package_version_entity_id=entity.id
                )

                return False

    def update_missing_flag_package_version(
        self, package_name: str, package_version: str, index_url: str, value: bool
    ) -> None:
        """Update value of is_missing flag for PythonPackageVersion."""
        index_url = self.normalize_python_index_url(index_url)
        with self._session_scope() as session:
            subq = (
                session.query(PythonPackageVersion)
                .join(PythonPackageIndex)
                .filter(PythonPackageVersion.package_name == package_name)
                .filter(PythonPackageVersion.package_version == package_version)
                .filter(PythonPackageIndex.url == index_url)
                .with_entities(PythonPackageVersion.id)
            )
            (
                session.query(PythonPackageVersion)
                .filter(PythonPackageVersion.id.in_(subq))
                .update({"is_missing": value}, synchronize_session="fetch")
            )

    def update_provides_source_distro_package_version(
        self, package_name: str, package_version: str, index_url: str, value: bool
    ) -> None:
        """Update value of is_si_analyzable flag for PythonPackageVersion."""
        index_url = self.normalize_python_index_url(index_url)
        with self._session_scope() as session:
            subq = (
                session.query(PythonPackageVersion)
                .join(PythonPackageIndex)
                .filter(PythonPackageVersion.package_name == package_name)
                .filter(PythonPackageVersion.package_version == package_version)
                .filter(PythonPackageIndex.url == index_url)
                .with_entities(PythonPackageVersion.id)
            )
            (
                session.query(PythonPackageVersion)
                .filter(PythonPackageVersion.id.in_(subq))
                .update({"provides_source_distro": value}, synchronize_session="fetch")
            )

    def is_python_package_version_is_missing(self, package_name: str, package_version: str, index_url: str) -> bool:
        """Check whether is_missing flag is set for python package version."""
        index_url = self.normalize_python_index_url(index_url)
        with self._session_scope as session:
            query = (
                session.query(PythonPackageVersion)
                .join(PythonPackageIndex)
                .filter(PythonPackageVersion.package_name == package_name)
                .filter(PythonPackageVersion.package_version == package_version)
                .filter(PythonPackageIndex.url == index_url)
                .with_entities(PythonPackageVersion.is_missing)
            )

            if query.first() is None:
                raise NotFoundError(
                    f"The given package {package_name!r} in version {package_version!r} "
                    f"from {index_url!r} was not found"
                )

            return query.first()[0]

    def get_adviser_run_origins_all(
        self,
        package_name: Optional[str] = None,
        package_version: Optional[str] = None,
        index_url: Optional[str] = None,
        start_offset: int = 0,
        count: Optional[int] = DEFAULT_COUNT,
        distinct: bool = False,
    ) -> List[str]:
        """Retrieve all origins (git repos URLs) in Adviser Run.

        Examples:
        >>> from thoth.storages import GraphDatabase
        >>> graph = GraphDatabase()
        >>> graph.get_adviser_run_origins_all()
        ['https://github.com/thoth-station/storages',
         'https://github.com/thoth-station/user-api',
         'https://github.com/thoth-station/adviser']
        """
        index_url = self.normalize_python_index_url(index_url)
        with self._session_scope() as session:
            query = session.query(AdviserRun).order_by(AdviserRun.origin).order_by(AdviserRun.datetime.desc())

            if package_name or package_version:
                query = query.join(
                    ExternalPythonRequirementsLock,
                    ExternalPythonRequirementsLock.python_software_stack_id == AdviserRun.user_software_stack_id,
                ).join(
                    PythonPackageVersion,
                    ExternalPythonRequirementsLock.python_package_version_entity_id == PythonPackageVersion.id,
                )
                if index_url is not None:
                    query = query.join(PythonPackageIndex)
                    query = query.filter(PythonPackageIndex.url == index_url)

            if package_name is not None:
                package_name = self.normalize_python_package_name(package_name)
                query = query.filter(PythonPackageVersion.package_name == package_name)

            if package_version is not None:
                package_version = self.normalize_python_package_version(package_version)
                query = query.filter(PythonPackageVersion.package_version == package_version)

            query = query.offset(start_offset).limit(count)

            query = query.with_entities(AdviserRun.origin)

            if distinct:
                query = query.distinct()

            result = [r[0] for r in query.all() if r[0]]  # We do not consider None results

            return result

    def get_adviser_run_count_per_source_type(
        self,
    ) -> Dict[str, int]:
        """Retrieve number of Adviser run per source type in Thoth Database.

        Examples:
        >>> from thoth.storages import GraphDatabase
        >>> graph = GraphDatabase()
        >>> graph.get_adviser_run_count_per_source_type()
        {'GITHUB_APP': 154, 'CLI': 71}
        """
        with self._session_scope() as session:
            query = (
                session.query(AdviserRun.source_type, func.count(AdviserRun.source_type))
                .group_by(AdviserRun.source_type)
            )

            results = query.all()

            return {
                source_result[0]: source_result[1] for source_result in results
                if source_result[0] in ThothAdviserIntegrationEnum._member_names_
            }

    def update_python_package_hash_present_flag(
        self, package_name: str, package_version: str, index_url: str, sha256_hash: str
    ):
        """Remove hash associated with python package in the graph."""
        index_url = self.normalize_python_index_url(index_url)
        with self._session_scope() as session:
            # We need to remove rows from both HasArtifact and PythonArtifact
            subq = (
                session.query(PythonPackageVersionEntity)
                .filter(PythonPackageVersionEntity.package_name == package_name)
                .filter(PythonPackageVersionEntity.package_version == package_version)
                .join(PythonPackageIndex)
                .filter(PythonPackageIndex.url == index_url)
                .join(HasArtifact)
                .join(PythonArtifact)
                .filter(PythonArtifact.artifact_hash_sha256 == sha256_hash)
                .with_entities(PythonArtifact.id)
            )
            # Can a hash be present on more than one python_version_entity?
            (session.query(PythonArtifact).filter(PythonArtifact.id.in_(subq)).update(present=False))

    @staticmethod
    def _rpm_sync_analysis_result(session: Session, package_extract_run: PackageExtractRun, document: dict) -> None:
        """Sync results of RPMs found in the given container image."""
        for rpm_package_info in document["result"]["rpm-dependencies"]:
            rpm_package_version, _ = RPMPackageVersion.get_or_create(
                session,
                package_name=rpm_package_info["name"],
                package_version=rpm_package_info["version"],
                release=rpm_package_info.get("release"),
                epoch=rpm_package_info.get("epoch"),
                arch=rpm_package_info.get("arch"),
                src=rpm_package_info.get("src", False),
                package_identifier=rpm_package_info.get("package_identifier", rpm_package_info["name"]),
            )
            FoundRPM.get_or_create(
                session, package_extract_run_id=package_extract_run.id, rpm_package_version_id=rpm_package_version.id
            )
            for dependency in rpm_package_info["dependencies"]:
                rpm_requirement, _ = RPMRequirement.get_or_create(session, rpm_requirement_name=dependency)
                RPMRequires.get_or_create(
                    session, rpm_package_version_id=rpm_package_version.id, rpm_requirement_id=rpm_requirement.id
                )

    @staticmethod
    def _deb_sync_analysis_result(session: Session, package_extract_run: PackageExtractRun, document: dict) -> None:
        """Sync results of deb packages found in the given container image."""
        for deb_package_info in document["result"]["deb-dependencies"]:
            deb_package_version, _ = DebPackageVersion.get_or_create(
                session,
                package_name=deb_package_info["name"],
                package_version=deb_package_info["version"],
                epoch=deb_package_info.get("epoch"),
                arch=deb_package_info["arch"],
            )
            FoundDeb.get_or_create(
                session, deb_package_version_id=deb_package_version.id, package_extract_run_id=package_extract_run.id
            )

            # These three can be grouped with a zip, but that is not that readable...
            for pre_depends in deb_package_info.get("pre-depends") or []:
                deb_dependency, _ = DebDependency.get_or_create(session, package_name=pre_depends["name"])
                DebPreDepends.get_or_create(
                    session,
                    deb_package_version_id=deb_package_version.id,
                    deb_dependency_id=deb_dependency.id,
                    version_range=pre_depends.get("version"),
                )

            for depends in deb_package_info.get("depends") or []:
                deb_dependency, _ = DebDependency.get_or_create(session, package_name=depends["name"])
                DebDepends.get_or_create(
                    session,
                    deb_package_version_id=deb_package_version.id,
                    deb_dependency_id=deb_dependency.id,
                    version_range=depends.get("version"),
                )

            for replaces in deb_package_info.get("replaces") or []:
                deb_dependency, _ = DebDependency.get_or_create(session, package_name=replaces["name"])
                DebReplaces.from_properties(
                    deb_package_version_id=deb_package_version.id,
                    deb_dependency_id=deb_dependency.id,
                    version_range=replaces.get("version"),
                )

    @staticmethod
    def _system_symbols_analysis_result(
        session: Session,
        package_extract_run: PackageExtractRun,
        document: dict,
        software_environment: Union[SoftwareEnvironment, ExternalSoftwareEnvironment],
        is_external: bool = False,
    ) -> None:
        """Sync system symbols detected in a package-extract run into the database."""
        for library, symbols in document["result"]["system-symbols"].items():
            for symbol in symbols:
                versioned_symbol, _ = VersionedSymbol.get_or_create(session, library_name=library, symbol=symbol)
                if is_external:
                    HasSymbol.get_or_create(
                        session,
                        external_software_environment_id=software_environment.id,
                        versioned_symbol_id=versioned_symbol.id,
                    )
                else:
                    HasSymbol.get_or_create(
                        session,
                        software_environment_id=software_environment.id,
                        versioned_symbol_id=versioned_symbol.id,
                    )

                DetectedSymbol.get_or_create(
                    session, package_extract_run_id=package_extract_run.id, versioned_symbol_id=versioned_symbol.id
                )

    def _python_sync_analysis_result(
        self,
        session: Session,
        package_extract_run: PackageExtractRun,
        document: dict,
        software_environment: Union[SoftwareEnvironment, ExternalSoftwareEnvironment],
    ) -> None:
        """Sync results of Python packages found in the given container image."""
        for python_package_info in document["result"]["mercator"] or []:
            if python_package_info["ecosystem"] == "Python-RequirementsTXT":
                # We don't want to sync found requirement.txt artifacts as
                # they do not carry any valuable information for us.
                continue

            if "result" not in python_package_info or "error" in python_package_info["result"]:
                # Mercator was unable to process this - e.g. there was a
                # setup.py that is not distutils setup.py
                _LOGGER.info("Skipping error entry - %r", python_package_info)
                continue

            if not python_package_info["result"].get("name"):
                analysis_document_id = AnalysisResultsStore.get_document_id(document)
                _LOGGER.warning(
                    "No package name found in entry %r when syncing document %r",
                    python_package_info,
                    analysis_document_id,
                )
                continue

            python_package_version_entity = self._create_python_package_version(
                session,
                package_name=python_package_info["result"]["name"],
                package_version=python_package_info["result"]["version"],
                os_name=software_environment.os_name,
                os_version=software_environment.os_version,
                python_version=software_environment.python_version,
                index_url=None,
                sync_only_entity=True,
            )

            Identified.get_or_create(
                session,
                package_extract_run_id=package_extract_run.id,
                python_package_version_entity_id=python_package_version_entity.id,
            )

    @staticmethod
    def _python_file_digests_sync_analysis_result(
        session: Session, package_extract_run: PackageExtractRun, document: dict
    ) -> None:
        """Sync results of Python files found in the given container image."""
        for py_file in document["result"]["python-files"]:
            python_file_digest, _ = PythonFileDigest.get_or_create(session, sha256=py_file["sha256"])

            FoundPythonFile.get_or_create(
                session,
                package_extract_run_id=package_extract_run.id,
                python_file_digest_id=python_file_digest.id,
                file=py_file["filepath"],
            )

    @staticmethod
    def _python_interpreters_sync_analysis_result(
        session: Session,
        package_extract_run: PackageExtractRun,
        document: dict,
        software_environment: Union[SoftwareEnvironment, ExternalSoftwareEnvironment],
    ) -> None:
        """Sync python interpreters detected in a package-extract run into the database."""
        for py_interpreter in document["result"].get("python-interpreters"):
            python_interpreter, _ = PythonInterpreter.get_or_create(
                session,
                path=py_interpreter.get("path"),
                link=py_interpreter.get("link"),
                version=py_interpreter.get("version"),
            )

            FoundPythonInterpreter.get_or_create(
                session, python_interpreter=python_interpreter, package_extract_run=package_extract_run
            )

    def sync_analysis_result(self, document: dict) -> None:
        """Sync the given analysis result to the graph database."""
        analysis_document_id = AnalysisResultsStore.get_document_id(document)
        environment_type = document["metadata"]["arguments"]["thoth-package-extract"]["metadata"]["environment_type"]
        environment_type = environment_type.upper()
        origin = document["metadata"]["arguments"]["thoth-package-extract"]["metadata"].get("origin")
        environment_name = document["metadata"]["arguments"]["extract-image"]["image"]
        os_name = document["result"]["operating-system"]["id"]
        os_version = OpenShift.normalize_os_version(os_name, document["result"]["operating-system"]["version_id"])
        cuda_nvcc_version = document["result"].get("cuda-version", {}).get("nvcc_version", None)
        cuda_found_in_file_version = document["result"].get("cuda-version", {}).get("/usr/local/cuda/version.txt", None)
        if cuda_nvcc_version is not None and cuda_found_in_file_version is not None and cuda_nvcc_version != cuda_found_in_file_version:
            raise CudaVersionDoesNotMatch(
                f"Cuda version detected by nvcc {cuda_nvcc_version!r} is different from the one found in "
                f"/usr/local/cuda/version.txt "
                f"{document['result'].get('cuda-version', {}).get('/usr/local/cuda/version.txt', None)!r}"
            )

        # Check if it comes from a User
        is_external = document["metadata"]["arguments"]["thoth-package-extract"]["metadata"].get("is_external", True)

        image_tag = "latest"
        image_name = environment_name
        parts = environment_name.rsplit(":", maxsplit=1)
        if len(parts) == 2:
            image_name = parts[0]
            image_tag = parts[1]

        # TODO: capture errors on image analysis? result of package-extract should be a JSON with error flag
        with self._session_scope() as session, session.begin(subtransactions=True):
            if is_external:
                sw_class = ExternalSoftwareEnvironment
                python_version = None
            else:
                sw_class = SoftwareEnvironment
                python_version = image_name.rsplit("-", maxsplit=1)[1]  # pyXX
                python_version = python_version[2:3] + "." + python_version[3:]  # take first digit and put . after it
                if not re.match(r"^\d\.\d+$", python_version):
                    raise ValueError("Python Version does not match pattern")

            software_environment, _ = sw_class.get_or_create(
                session,
                environment_name=environment_name,
                python_version=python_version,
                image_name=image_name,
                image_sha=document["result"]["layers"][-1],
                os_name=os_name,
                os_version=os_version,
                cuda_version=cuda_nvcc_version or cuda_found_in_file_version,
                environment_type=environment_type,
            )

            if is_external:
                sw_id = dict(external_software_environment_id=software_environment.id)
            else:
                sw_id = dict(software_environment_id=software_environment.id)

            package_extract_run, _ = PackageExtractRun.get_or_create(
                session,
                analysis_document_id=analysis_document_id,
                datetime=document["metadata"]["datetime"],
                package_extract_version=document["metadata"]["analyzer_version"],
                package_extract_name=document["metadata"]["analyzer"],
                environment_type=environment_type,
                origin=origin,
                debug=document["metadata"]["arguments"]["thoth-package-extract"]["verbose"],
                package_extract_error=False,
                image_tag=image_tag,
                duration=document["metadata"].get("duration"),
                os_id=document["result"].get("operating-system", {}).get("id"),
                os_name=os_name,
                os_version_id=os_version,
                image_size=document["result"].get("image_size"),
                **sw_id,
            )

            self._rpm_sync_analysis_result(session, package_extract_run, document)
            self._deb_sync_analysis_result(session, package_extract_run, document)
            self._python_sync_analysis_result(session, package_extract_run, document, software_environment)
            self._python_file_digests_sync_analysis_result(session, package_extract_run, document)
            self._system_symbols_analysis_result(
                session, package_extract_run, document, software_environment, is_external=is_external
            )
            self._python_interpreters_sync_analysis_result(session, package_extract_run, document, software_environment)

    def sync_build_log_analysis_result(self, document: dict) -> None:
        """Sync the given build log analysis result to the graph database."""
        build_log_analysis_document_id = BuildLogsAnalysisResultsStore.get_document_id(document)
        package_name = document["result"]["build_breaker"]["target"]
        package_name = self.normalize_python_package_name(package_name)
        package_version = document["result"]["build_breaker"]["version_specified"]
        package_version = self.normalize_python_package_version(package_version)

        _LOGGER.info("Syncing package analysis for package %r in version %r", package_name, package_version)
        with self._session_scope() as session, session.begin(subtransactions=True):
            python_package_version_entity, _ = PythonPackageVersionEntity.get_or_create(
                session, package_name=package_name, package_version=package_version
            )
            build_log_analyzer_run, _ = BuildLogAnalyzerRun.get_or_create(
                session,
                build_log_analyzer_name=document["metadata"]["analyzer"],
                build_log_analyzer_version=document["metadata"]["analyzer_version"],
                build_log_analysis_document_id=build_log_analysis_document_id,
                datetime=document["metadata"]["datetime"],
                debug=document["metadata"]["arguments"]["thoth-build-analyzer"]["verbose"],
                build_log_analyzer_error_reason=document["result"]["build_breaker"]["reason"]["msg"],
                duration=document["metadata"].get("duration"),
                input_python_package_version_entity_id=python_package_version_entity.id,
            )

    @staticmethod
    def _get_or_create_python_package_index(
        session: Session, index_url: str, only_if_enabled: bool = True
    ) -> Optional[PythonPackageIndex]:
        """Get or create Python package index entry with a check the given index is enabled."""
        index_url = GraphDatabase.normalize_python_index_url(index_url)
        python_package_index = session.query(PythonPackageIndex).filter(PythonPackageIndex.url == index_url).first()

        if python_package_index is None:
            if only_if_enabled:
                raise PythonIndexNotRegistered(f"Python package index {index_url!r} is not know to system")
            python_package_index, _ = PythonPackageIndex.get_or_create(session, url=index_url)
        elif not python_package_index.enabled and only_if_enabled:
            raise PythonIndexNotRegistered(f"Python package index {index_url!r} is not enabled")

        return python_package_index

    @staticmethod
    def _create_multi_part_keys_metadata(
        session: Session, importlib_metadata: Dict[str, Any], package_metadata: PythonPackageMetadata
    ) -> Dict[str, Any]:
        """Sync multi-part keys from Python Package Metadata."""
        for classifier in importlib_metadata.pop("Classifier", []):
            python_package_metadata_classifier, _ = PythonPackageMetadataClassifier.get_or_create(
                session, classifier=classifier
            )
            HasMetadataClassifier.get_or_create(
                session,
                python_package_metadata_classifier_id=python_package_metadata_classifier.id,
                python_package_metadata_id=package_metadata.id,
            )

        for platform in importlib_metadata.pop("Platform", []):
            python_package_metadata_platform, _ = PythonPackageMetadataPlatform.get_or_create(
                session, platform=platform
            )
            HasMetadataPlatform.get_or_create(
                session,
                python_package_metadata_platform_id=python_package_metadata_platform.id,
                python_package_metadata_id=package_metadata.id,
            )

        for supported_platform in importlib_metadata.pop("Supported-Platform", []):
            python_package_metadata_supported_platform, _ = PythonPackageMetadataSupportedPlatform.get_or_create(
                session, supported_platform=supported_platform
            )
            HasMetadataSupportedPlatform.get_or_create(
                session,
                python_package_metadata_supported_platform_id=python_package_metadata_supported_platform.id,
                python_package_metadata_id=package_metadata.id,
            )

        for dependency in importlib_metadata.pop("Requires-External", []):
            python_package_metadata_requires_external, _ = PythonPackageMetadataRequiresExternal.get_or_create(
                session, dependency=dependency
            )
            HasMetadataRequiresExternal.get_or_create(
                session,
                python_package_metadata_requires_external_id=python_package_metadata_requires_external.id,
                python_package_metadata_id=package_metadata.id,
            )

        for project_url in importlib_metadata.pop("Project-URL", []):
            python_package_metadata_project_url, _ = PythonPackageMetadataProjectUrl.get_or_create(
                session, project_url=project_url
            )
            HasMetadataProjectUrl.get_or_create(
                session,
                python_package_metadata_project_url_id=python_package_metadata_project_url.id,
                python_package_metadata_id=package_metadata.id,
            )

        for optional_feature in importlib_metadata.pop("Provides-Extra", []):
            python_package_metadata_provides_extra, _ = PythonPackageMetadataProvidesExtra.get_or_create(
                session, optional_feature=optional_feature
            )
            HasMetadataProvidesExtra.get_or_create(
                session,
                python_package_metadata_provides_extra_id=python_package_metadata_provides_extra.id,
                python_package_metadata_id=package_metadata.id,
            )

        for dist_key in ("Requires-Dist", "Provides-Dist", "Obsoletes-Dist"):
            if dist_key == "Requires-Dist":
                distutils_type = MetadataDistutilsTypeEnum.REQUIRED.value
            elif dist_key == "Provides-Dist":
                distutils_type = MetadataDistutilsTypeEnum.PROVIDED.value
            elif dist_key == "Obsoletes-Dist":
                distutils_type = MetadataDistutilsTypeEnum.OBSOLETE.value
            else:
                raise DistutilsKeyNotKnown(f"No distutils key registered for {dist_key!r} ")

            for distutils in importlib_metadata.pop(dist_key, []):
                python_package_metadata_distutils, _ = PythonPackageMetadataDistutils.get_or_create(
                    session, distutils=distutils, distutils_type=distutils_type
                )

                HasMetadataDistutils.get_or_create(
                    session,
                    python_package_metadata_distutils_id=python_package_metadata_distutils.id,
                    python_package_metadata_id=package_metadata.id,
                )

        return importlib_metadata

    def sync_revsolver_result(self, document: Dict[str, Any]) -> None:
        """Sync results of the reverse solver.

        This updates relations for DependsOn on a new package release.
        """
        dependency_name = document["metadata"]["arguments"]["app.py"]["package_name"]
        dependency_version = document["metadata"]["arguments"]["app.py"]["package_version"]

        with self._session_scope() as session, session.begin(subtransactions=True):
            python_package_version_entity, _ = PythonPackageVersionEntity.get_or_create(
                session, package_name=dependency_name, package_version=dependency_version, python_package_index_id=None
            )

            for entry in document["result"]:
                python_package_version = (
                    session.query(PythonPackageVersion)
                    .filter(PythonPackageVersion.package_name == entry["package_name"])
                    .filter(PythonPackageVersion.package_version == entry["package_version"])
                    .filter(PythonPackageVersion.os_name == entry["os_name"])
                    .filter(PythonPackageVersion.os_version == entry["os_version"])
                    .filter(PythonPackageVersion.python_version == entry["python_version"])
                    .join(PythonPackageIndex)
                    .filter(PythonPackageIndex.url == entry["index_url"])
                    .one()
                )

                DependsOn.get_or_create(
                    session,
                    version=python_package_version,
                    entity=python_package_version_entity,
                    version_range=entry["version_range"],
                    marker=entry["marker"],
                    extra=entry["extra"],
                    marker_evaluation_result=entry["marker_evaluation_result"],
                    platform=entry["platform"],
                )

    def _check_package_solved(self, session: Session, package_name: str, package_version: str,
                              package_index: str) -> Tuple:
        """Check if the package has been solved before syncing SI analysis to the database."""
        # Check if a package have been solved by any of the solver
        python_package_version = (
            session.query(PythonPackageVersion)
            .join(PythonPackageIndex)
            .filter(PythonPackageVersion.package_name == package_name)
            .filter(PythonPackageVersion.package_version == package_version)
            .filter(PythonPackageIndex.url == package_index)
            .first()
        )

        if not python_package_version:
            raise SolverNotRun(
                f"Trying to sync package {package_name!r} in version {package_version!r} "
                f"not solved by any solver."
            )

        return python_package_version.entity_id, python_package_version.id


    def sync_security_indicator_aggregated_result(self, document: dict) -> None:
        """Sync the given security-indicator aggregated result to the graph database."""
        metadata = document["metadata"]
        document_id = metadata["document_id"]
        result = document.get("result", dict())

        package_name = metadata["arguments"]["app.py"]["package_name"]
        package_version = metadata["arguments"]["app.py"]["package_version"]
        index_url = metadata["arguments"]["app.py"]["package_index"]

        with self._session_scope() as session, session.begin(subtransactions=True):

            python_package_version_entity_id, python_package_version_id = self._check_package_solved(
                session=session, package_name=package_name, package_version=package_version, package_index=index_url)

            si_aggregated_run, _ = SecurityIndicatorAggregatedRun.get_or_create(
                session,
                si_aggregated_run_document_id=document_id,
                datetime=metadata["datetime"],
                error=document.get("error", False),
                severity_high_confidence_high=result.get("SEVERITY.HIGH__CONFIDENCE.HIGH") or 0,
                severity_high_confidence_low=result.get("SEVERITY.HIGH__CONFIDENCE.LOW") or 0,
                severity_high_confidence_medium=result.get("SEVERITY.HIGH__CONFIDENCE.MEDIUM") or 0,
                severity_high_confidence_undefined=result.get("SEVERITY.HIGH__CONFIDENCE.UNDEFINED") or 0,
                severity_low_confidence_high=result.get("SEVERITY.LOW__CONFIDENCE.HIGH") or 0,
                severity_low_confidence_low=result.get("SEVERITY.LOW__CONFIDENCE.LOW") or 0,
                severity_low_confidence_medium=result.get("SEVERITY.LOW__CONFIDENCE.MEDIUM") or 0,
                severity_low_confidence_undefined=result.get("SEVERITY.LOW__CONFIDENCE.UNDEFINED") or 0,
                severity_medium_confidence_high=result.get("SEVERITY.MEDIUM__CONFIDENCE.HIGH") or 0,
                severity_medium_confidence_low=result.get("SEVERITY.MEDIUM__CONFIDENCE.LOW") or 0,
                severity_medium_confidence_medium=result.get("SEVERITY.MEDIUM__CONFIDENCE.MEDIUM") or 0,
                severity_medium_confidence_undefined=result.get("SEVERITY.MEDIUM__CONFIDENCE.UNDEFINED") or 0,
                number_of_analyzed_files=result["number_of_analyzed_files"],
                number_of_files_total=result["number_of_files_total"],
                number_of_files_with_severities=result["number_of_files_with_severities"],
                number_of_filtered_files=result["number_of_filtered_files"],
                number_of_python_files=result["Python.nFiles"],
                number_of_lines_with_comments_in_python_files=result["Python.comment"],
                number_of_blank_lines_in_python_files=result["Python.blank"],
                number_of_lines_with_code_in_python_files=result["Python.code"],
                total_number_of_files=result["SUM.nFiles"],
                total_number_of_lines=result["SUM.n_lines"],
                total_number_of_lines_with_comments=result["SUM.comment"],
                total_number_of_blank_lines=result["SUM.blank"],
                total_number_of_lines_with_code=result["SUM.code"],
            )

            SIAggregated.get_or_create(
                session,
                si_aggregated_run_id=si_aggregated_run.id,
                python_package_version_entity_id=python_package_version_entity_id,
                python_package_version_id=python_package_version_id,
            )

    def sync_solver_result(self, document: dict) -> None:
        """Sync the given solver result to the graph database."""
        solver_document_id = SolverResultsStore.get_document_id(document)
        solver_name = SolverResultsStore.get_solver_name_from_document_id(solver_document_id)
        solver_info = OpenShift.parse_python_solver_name(solver_name)
        solver_datetime = document["metadata"]["datetime"]
        solver_version = document["metadata"]["analyzer_version"]
        solver_duration = (document["metadata"].get("duration"),)
        os_name = solver_info["os_name"]
        os_version = solver_info["os_version"]
        python_version = solver_info["python_version"]
        # Older solver documents did not provide platform explictly.
        platform = document["result"].get("platform") or "linux-x86_64"

        with self._session_scope() as session, session.begin(subtransactions=True):
            ecosystem_solver, _ = EcosystemSolver.get_or_create(
                session,
                ecosystem="python",
                solver_name=solver_name,
                solver_version=solver_version,
                os_name=os_name,
                os_version=os_version,
                python_version=python_version,
            )

            for python_package_info in document["result"]["tree"]:
                # Normalized in `_create_python_package_version'.
                package_name = python_package_info["package_name"]
                package_version = python_package_info["package_version_requested"]
                index_url = python_package_info["index_url"]
                importlib_metadata = python_package_info["importlib_metadata"]["metadata"]

                _LOGGER.info(
                    "Syncing solver result of package %r in version %r from %r solved by %r",
                    package_name,
                    package_version,
                    index_url,
                    solver_info,
                )

                package_metadata, _ = PythonPackageMetadata.get_or_create(
                    session,
                    author=importlib_metadata.pop("Author", None),
                    author_email=importlib_metadata.pop("Author-email", None),
                    download_url=importlib_metadata.pop("Download-URL", None),
                    home_page=importlib_metadata.pop("Home-page", None),
                    keywords=importlib_metadata.pop("Keywords", None),
                    # package licence
                    license=importlib_metadata.pop("License", None),
                    maintainer=importlib_metadata.pop("Maintainer", None),
                    maintainer_email=importlib_metadata.pop("Maintainer-email", None),
                    metadata_version=importlib_metadata.pop("Metadata-Version", None),
                    # package name
                    name=importlib_metadata.pop("Name", None),
                    summary=importlib_metadata.pop("Summary", None),
                    # package version
                    version=importlib_metadata.pop("Version", None),
                    requires_python=importlib_metadata.pop("Requires-Python", None),
                    description=importlib_metadata.pop("Description", None),
                    description_content_type=importlib_metadata.pop("Description-Content-Type", None),
                )

                # Sync Metadata keys that are arrays
                importlib_metadata = self._create_multi_part_keys_metadata(
                    session, importlib_metadata=importlib_metadata, package_metadata=package_metadata
                )

                if importlib_metadata:
                    # There can be raised PythonPackageMetadataAttributeMissing once all metadata gathered.
                    _LOGGER.warning(
                        "Cannot sync the whole solver result: "
                        f"No related columns for {list(importlib_metadata.keys())!r} "
                        "found in PythonPackageMetadata table, the error is not fatal"
                    )

                python_package_version = self._create_python_package_version(
                    session,
                    package_name,
                    package_version,
                    os_name=ecosystem_solver.os_name,
                    os_version=ecosystem_solver.os_version,
                    python_version=ecosystem_solver.python_version,
                    index_url=index_url,
                    python_package_metadata_id=package_metadata.id,
                )

                for sha256 in python_package_info["sha256"]:
                    artifact, _ = PythonArtifact.get_or_create(
                        session, artifact_hash_sha256=sha256, artifact_name=None  # TODO: aggregate artifact names
                    )
                    HasArtifact.get_or_create(
                        session,
                        python_artifact_id=artifact.id,
                        python_package_version_entity_id=python_package_version.entity_id,
                    )

                solved, _ = Solved.get_or_create(
                    session,
                    datetime=solver_datetime,
                    document_id=solver_document_id,
                    version=python_package_version,
                    ecosystem_solver=ecosystem_solver,
                    duration=solver_duration,
                    error=False,
                    error_unparseable=False,
                    error_unsolvable=False,
                )

                for dependency in python_package_info["dependencies"]:
                    for index_entry in dependency["resolved_versions"]:
                        for dependency_version in index_entry["versions"]:
                            dependency_entity, _ = PythonPackageVersionEntity.get_or_create(
                                session,
                                package_name=self.normalize_python_package_name(dependency["package_name"]),
                                package_version=self.normalize_python_package_version(dependency_version),
                                python_package_index_id=None,
                            )

                            if len(dependency.get("extra") or []) > 1:
                                # Not sure if this can happen in the ecosystem, report error
                                # if this incident happens.
                                _LOGGER.error(
                                    "Multiple extra detected for dependency %r in version %r required "
                                    "by %r in version %r from index %r with marker %r, only the "
                                    "first extra will be used: %r",
                                    dependency["package_name"],
                                    dependency_version,
                                    package_name,
                                    package_version,
                                    index_url,
                                    dependency.get("marker"),
                                    dependency.get("extra"),
                                )

                            DependsOn.get_or_create(
                                session,
                                version=python_package_version,
                                entity=dependency_entity,
                                version_range=dependency.get("required_version") or "*",
                                marker=dependency.get("marker"),
                                extra=dependency["extra"][0] if dependency.get("extra") else None,
                                marker_evaluation_result=dependency.get("marker_evaluation_result", True),
                                platform=platform,
                            )

            for error_info in document["result"]["errors"]:
                # Normalized in `_create_python_package_version'.
                package_name = error_info.get("package_name") or error_info["package"]
                package_version = error_info.get("package_version") or error_info["version"]
                index_url = error_info.get("index_url") or error_info["index"]

                _LOGGER.info(
                    "Syncing solver errors for package %r in version %r from %r found by solver %r",
                    package_name,
                    package_version,
                    index_url,
                    solver_info,
                )

                # Sync to PPV table only packages that are provided, regardless solving errors. The default
                # value of True is due to legacy thoth-solver output.
                python_package_version_id = None
                if error_info.get("is_provided_package_version", True):
                    python_package_version_id = self._create_python_package_version(
                        session,
                        package_name,
                        package_version,
                        os_name=ecosystem_solver.os_name,
                        os_version=ecosystem_solver.os_version,
                        python_version=ecosystem_solver.python_version,
                        index_url=index_url,
                    ).id

                solved, _ = Solved.get_or_create(
                    session,
                    datetime=solver_datetime,
                    document_id=solver_document_id,
                    version_id=python_package_version_id,
                    ecosystem_solver=ecosystem_solver,
                    duration=solver_duration,
                    error=True,
                    error_unparseable=False,
                    error_unsolvable=False,
                    is_provided=python_package_version_id is not None,
                )

            for unsolvable in document["result"]["unresolved"]:
                if not unsolvable["version_spec"].startswith("==="):
                    # No resolution can be performed so no identifier is captured, report warning and continue.
                    # We would like to capture this especially when there are
                    # packages in ecosystem that we cannot find (e.g. not configured private index
                    # or removed package).
                    _LOGGER.warning(
                        "Cannot sync unsolvable package %r as package is not locked to as specific version", unsolvable
                    )
                    continue

                package_name = self.normalize_python_package_name(unsolvable["package_name"])
                index_url = unsolvable.get("index_url") or unsolvable["index"]
                package_version = self.normalize_python_package_version(unsolvable["version_spec"][len("==="):])

                _LOGGER.info(
                    "Syncing unsolvable package %r in version %r from %r found by solver %r",
                    package_name,
                    package_version,
                    index_url,
                    solver_info,
                )
                python_package_version = self._create_python_package_version(
                    session,
                    package_name,
                    package_version,
                    os_name=ecosystem_solver.os_name,
                    os_version=ecosystem_solver.os_version,
                    python_version=ecosystem_solver.python_version,
                    index_url=index_url,
                )

                solved, _ = Solved.get_or_create(
                    session,
                    datetime=solver_datetime,
                    document_id=solver_document_id,
                    version_id=python_package_version.id,
                    ecosystem_solver=ecosystem_solver,
                    duration=solver_duration,
                    error=True,
                    error_unparseable=False,
                    error_unsolvable=True,
                )

            for unparsed in document["result"]["unparsed"]:
                parts = unparsed["requirement"].rsplit("===", maxsplit=1)
                if len(parts) != 2:
                    # This request did not come from graph-refresh job as there is not pinned version.
                    _LOGGER.warning(
                        "Cannot sync unparsed package %r as package is not locked to as specific version", unparsed
                    )
                    continue

                package_name, package_version = parts

                _LOGGER.info(
                    "Syncing unparsed package %r in version %r from %r", package_name, package_version, solver_info
                )
                python_package_version = self._create_python_package_version(
                    session,
                    package_name,
                    package_version,
                    os_name=ecosystem_solver.os_name,
                    os_version=ecosystem_solver.os_version,
                    python_version=ecosystem_solver.python_version,
                    index_url=None,
                )

                solved, _ = Solved.get_or_create(
                    session,
                    datetime=solver_datetime,
                    document_id=solver_document_id,
                    version=python_package_version,
                    ecosystem_solver=ecosystem_solver,
                    duration=solver_duration,
                    error=True,
                    error_unparseable=True,
                    error_unsolvable=False,
                )

    def sync_adviser_result(self, document: dict) -> None:
        """Sync adviser result into graph database."""
        adviser_document_id = AdvisersResultsStore.get_document_id(document)
        parameters = document["result"]["parameters"]
        cli_arguments = document["metadata"]["arguments"]["thoth-adviser"]
        origin = (cli_arguments.get("metadata") or {}).get("origin")
        re_run_adviser_id = (cli_arguments.get("metadata") or {}).get("re_run_adviser_id")
        is_s2i = (cli_arguments.get("metadata") or {}).get("is_s2i")
        runtime_environment = parameters["project"].get("runtime_environment")
        source_type = (cli_arguments.get("metadata") or {}).get("source_type")
        source_type = source_type.upper() if source_type else None

        os = runtime_environment.get("operating_system", {})
        if os:
            os_name = runtime_environment["operating_system"].get("name")
            if os_name:
                runtime_environment["operating_system"]["name"] = self.map_os_name(
                    os_name=runtime_environment["operating_system"]["name"]
                )

        need_re_run = False

        if not origin:
            _LOGGER.warning("No origin stated in the adviser result %r", adviser_document_id)

        if is_s2i is None:
            _LOGGER.warning("No s2i flag stated in the adviser result %r", adviser_document_id)

        with self._session_scope() as session, session.begin(subtransactions=True):
            external_hardware_info, external_run_software_environment = self._runtime_environment_conf2models(
                session,
                runtime_environment=runtime_environment,
                environment_type=EnvironmentTypeEnum.RUNTIME.value,
                is_external=True,
            )

            # Input stack.
            external_software_stack = self._create_python_software_stack(
                session,
                requirements=parameters["project"].get("requirements"),
                requirements_lock=parameters["project"].get("requirements_locked"),
                software_environment=external_run_software_environment,
                is_external=True,
            )

            attributes = {
                "additional_stack_info": bool(document["result"].get("stack_info")),
                "advised_configuration_changes": bool(document["result"].get("advised_configuration")),
                "adviser_document_id": adviser_document_id,
                "adviser_error": document["result"]["error"],
                "adviser_name": document["metadata"]["analyzer"],
                "adviser_version": document["metadata"]["analyzer_version"],
                "count": parameters["count"],
                "datetime": document["metadata"]["datetime"],
                "debug": cli_arguments.get("verbose", False),
                "duration": document["metadata"].get("duration"),
                "limit": parameters["limit"],
                "limit_latest_versions": parameters.get("limit_latest_versions"),
                "origin": origin,
                "source_type": source_type,
                "is_s2i": is_s2i,
                "recommendation_type": parameters["recommendation_type"].upper(),
                "requirements_format": parameters["requirements_format"].upper(),
                "external_hardware_information_id": external_hardware_info.id,
                "external_build_software_environment_id": None,
                "external_run_software_environment_id": external_run_software_environment.id,
                "user_software_stack_id": external_software_stack.id,
            }

            # Output stacks - advised stacks
            if not document["result"].get("report", {}):
                _LOGGER.warning("No report found in %r", adviser_document_id)
                adviser_run, _ = AdviserRun.get_or_create(session, **attributes, need_re_run=need_re_run)
                return

            unresolved_packages = document["result"].get("report", {}).get("_ERROR_DETAILS", {}).get("unresolved", [])

            if unresolved_packages:
                need_re_run = True

            if re_run_adviser_id and unresolved_packages:
                # If adviser was re run and there are still unsolved packages.
                adviser_run, _ = AdviserRun.get_or_create(
                    session, **attributes, need_re_run=need_re_run, re_run_adviser_id=re_run_adviser_id
                )

            elif re_run_adviser_id and not unresolved_packages:
                # If adviser was re run and there are no more unsolved packages.

                # Modify initial adviser flag in order to avoid re run.
                first_adviser_run = (
                    session.query(AdviserRun).filter(AdviserRun.adviser_document_id == re_run_adviser_id).first()
                )
                # INSERT…ON CONFLICT (Upsert)
                # https://docs.sqlalchemy.org/en/13/dialects/postgresql.html?highlight=conflict#insert-on-conflict-upsert
                # https://docs.sqlalchemy.org/en/13/errors.html#sql-expression-language compile required

                if first_adviser_run and first_adviser_run.need_re_run:
                    insert_stmt = insert(AdviserRun).values(**first_adviser_run.to_dict(without_id=False))

                    do_update_stmt = insert_stmt.on_conflict_do_update(
                        index_elements=["id"], set_=dict(need_re_run=False)
                    )

                    session.execute(do_update_stmt)

                # Store current adviser run.
                adviser_run, _ = AdviserRun.get_or_create(
                    session, **attributes, need_re_run=need_re_run, re_run_adviser_id=re_run_adviser_id
                )

            else:
                # Any other case of adviser run.
                adviser_run, _ = AdviserRun.get_or_create(session, **attributes, need_re_run=need_re_run)

            advised_stacks = []

            for idx, product in enumerate(document["result"].get("report", {}).get("products", [])):
                performance_score = None
                overall_score = product["score"]
                for entry in product.get("justification", []):
                    if "performance_score" in entry:
                        if performance_score is not None:
                            _LOGGER.error(
                                "Multiple performance score entries found in %r (index: %d)", adviser_document_id, idx
                            )
                        performance_score = entry["performance_score"]

                if product.get("project", {}).get("requirements_locked"):
                    advised_software_stack = self._create_python_software_stack(
                        session,
                        software_stack_type=SoftwareStackTypeEnum.ADVISED.value,
                        requirements=product["project"]["requirements"],
                        requirements_lock=product["project"]["requirements_locked"],
                        software_environment=external_run_software_environment,
                        performance_score=performance_score,
                        overall_score=overall_score,
                    )

                    Advised.get_or_create(
                        session,
                        adviser_run_id=adviser_run.id,
                        python_software_stack_id=advised_software_stack.id,
                    )

                    advised_stacks.append(advised_software_stack)

            if source_type == "KEBECHET" and advised_stacks:
                slug = "/".join(origin.split("/", )[-2:])
                _LOGGER.info("Kebechet reference slug is %r", slug)

                kebechet_installed = (
                    session.query(KebechetGithubAppInstallations)
                    .filter(KebechetGithubAppInstallations.slug == slug)
                    .first()
                )

                if kebechet_installed:

                    insert_stmt = insert(KebechetGithubAppInstallations).values(**kebechet_installed.to_dict(without_id=False))

                    do_update_stmt = insert_stmt.on_conflict_do_update(
                        index_elements=["id"], set_=dict(
                            last_run=document["metadata"]["datetime"],
                            thoth_advise_manager=True,
                            external_python_software_stack_id=external_software_stack.id,
                            external_software_environment_id=external_run_software_environment.id,
                            advised_python_software_stack_id=advised_stacks[0].id
                        )
                    )

                    session.execute(do_update_stmt)

                else:
                    _LOGGER.warning("No Kebechet installation found for %r", origin)

            # Mark down packages that were not solved if adviser run failed.
            for unresolved in unresolved_packages:
                python_package_version_entity = self._create_python_package_version(
                    session,
                    package_name=unresolved,
                    package_version=None,
                    index_url=None,
                    os_name=None,
                    os_version=None,
                    python_version=None,
                    sync_only_entity=True,
                )

                HasUnresolved.get_or_create(
                    session,
                    adviser_run_id=adviser_run.id,
                    python_package_version_entity_id=python_package_version_entity.id,
                )

    def sync_provenance_checker_result(self, document: dict) -> None:
        """Sync provenance checker results into graph database."""
        provenance_checker_document_id = ProvenanceResultsStore.get_document_id(document)
        origin = (document["metadata"]["arguments"]["thoth-adviser"].get("metadata") or {}).get("origin")

        if not origin:
            _LOGGER.warning("No origin stated in the provenance-checker result %r", provenance_checker_document_id)

        with self._session_scope() as session, session.begin(subtransactions=True):
            parameters = document["result"]["parameters"]
            software_stack = self._create_python_software_stack(
                session,
                requirements=parameters["project"].get("requirements"),
                requirements_lock=parameters["project"].get("requirements_locked"),
                software_environment=None,
                is_external=True,
            )

            provenance_checker_run, _ = ProvenanceCheckerRun.get_or_create(
                session,
                provenance_checker_document_id=provenance_checker_document_id,
                datetime=document["metadata"]["datetime"],
                provenance_checker_version=document["metadata"]["analyzer_version"],
                provenance_checker_name=document["metadata"]["analyzer"],
                origin=origin,
                debug=document["metadata"]["arguments"]["thoth-adviser"]["verbose"],
                provenance_checker_error=document["result"]["error"],
                duration=document["metadata"].get("duration"),
                user_software_stack_id=software_stack.id,
            )

    def sync_dependency_monkey_result(self, document: dict) -> None:
        """Sync reports of dependency monkey runs."""
        with self._session_scope() as session, session.begin(subtransactions=True):
            parameters = document["result"]["parameters"]

            run_hardware_information, run_software_environment = self._runtime_environment_conf2models(
                session,
                parameters["project"].get("runtime_environment", {}),
                environment_type=EnvironmentTypeEnum.RUNTIME.value,
                is_external=False,
            )
            build_hardware_information, build_software_environment = self._runtime_environment_conf2models(
                session,
                parameters["project"].get("runtime_environment", {}),
                environment_type=EnvironmentTypeEnum.BUILDTIME.value,
                is_external=False,
            )
            dependency_monkey_run, _ = DependencyMonkeyRun.get_or_create(
                session,
                dependency_monkey_document_id=DependencyMonkeyReportsStore.get_document_id(document),
                datetime=document["metadata"]["datetime"],
                dependency_monkey_name=document["metadata"]["analyzer"],
                dependency_monkey_version=document["metadata"]["analyzer_version"],
                seed=parameters.get("seed"),
                decision=parameters.get("decision_type"),
                count=parameters.get("count"),
                limit_latest_versions=parameters.get("limit_latest_versions"),
                debug=document["metadata"]["arguments"]["thoth-adviser"]["verbose"],
                dependency_monkey_error=document["result"]["error"],
                duration=document["metadata"].get("duration"),
                build_software_environment_id=build_software_environment.id,
                build_hardware_information_id=build_hardware_information.id,
                run_software_environment_id=run_software_environment.id,
                run_hardware_information_id=run_hardware_information.id,
            )

            python_package_requirements = self._create_python_package_requirement(
                session, parameters["project"].get("requirements")
            )
            for python_package_requirement in python_package_requirements:
                PythonDependencyMonkeyRequirements.get_or_create(
                    session,
                    python_package_requirement_id=python_package_requirement.id,
                    dependency_monkey_run_id=dependency_monkey_run.id,
                )

            # Number of times each inspection run will be run
            count = document["result"]["parameters"]['count']

            for entry in document["result"]["report"]["responses"]:
                inspection_document_id = entry["response"]

                for inspection_result_number in range(count):
                    inspection_run = (
                        session.query(InspectionRun)
                        .filter(InspectionRun.inspection_document_id == inspection_document_id)
                        .filter(InspectionRun.inspection_result_number == inspection_result_number)
                        .filter(InspectionRun.dependency_monkey_run_id == dependency_monkey_run.id)
                        .first()
                    )

                    if inspection_run is None:
                        inspection_run = InspectionRun(
                            inspection_document_id=inspection_document_id,
                            inspection_sync_state=InspectionSyncStateEnum.PENDING.value,
                            inspection_result_number=inspection_result_number,
                            dependency_monkey_run_id=dependency_monkey_run.id,
                        )
                        session.add(inspection_run)


    @lru_cache(maxsize=_GET_PYTHON_PACKAGE_REQUIRED_SYMBOLS_CACHE_SIZE)
    def get_python_package_required_symbols(self, package_name: str, package_version: str, index_url: str) -> List[str]:
        """Get required symbols for a Python package in a specified version."""
        package_name = self.normalize_python_package_name(package_name)
        package_version = self.normalize_python_package_version(package_version)
        index_url = self.normalize_python_index_url(index_url)

        with self._session_scope() as session:
            query = (
                session.query(PythonPackageVersionEntity)
                .filter(PythonPackageVersionEntity.package_name == self.normalize_python_package_name(package_name))
                .filter(
                    PythonPackageVersionEntity.package_version == self.normalize_python_package_version(package_version)
                )
                .join(PythonPackageIndex)
                .filter(PythonPackageIndex.url == index_url)
                .join(HasArtifact)
                .join(RequiresSymbol, HasArtifact.python_artifact_id == RequiresSymbol.python_artifact_id)
                .join(VersionedSymbol)
                .with_entities(VersionedSymbol.symbol)
                .distinct(VersionedSymbol.symbol)
            )

            # Query returns list of single tuples
            # NOTE: can be empty even if request is valid
            return [i[0] for i in query.all()]

    def get_analyzed_image_symbols_all(
        self, os_name: str, os_version: str, *, python_version: Optional[str] = None, cuda_version: Optional[str] = None
    ) -> List[str]:
        """Get symbols associated with a given image."""
        with self._session_scope() as session:
            query = (
                session.query(SoftwareEnvironment)
                .filter(SoftwareEnvironment.os_name == os_name)
                .filter(SoftwareEnvironment.os_version == OpenShift.normalize_os_version(os_name, os_version))
                .filter(SoftwareEnvironment.cuda_version == cuda_version)
                .filter(SoftwareEnvironment.python_version == python_version)
                .join(HasSymbol)
                .join(VersionedSymbol)
                .with_entities(VersionedSymbol.symbol)
                .distinct(VersionedSymbol.symbol)
            )

            # Query returns list of single tuples (empty if bad request)
            return [i[0] for i in query.all()]

    def get_pi_count(self, component: str) -> Dict[str, int]:
        """Get dictionary with number of Performance Indicators per type for the PI component selected."""
        result = {}
        with self._session_scope() as session:
            for pi_model in PERFORMANCE_MODELS_ML_FRAMEWORKS:
                result[pi_model.__tablename__] = session.query(pi_model).filter_by(component=component).count()

        return result

    def get_entity_count(self, entity: Union[Base, BaseExtension]) -> int:
        """Get count of a specific entity in the database."""
        with self._session_scope() as session:
            result = session.query(func.count(entity.id)).scalar()

        return result

    def get_performance_table_count(self) -> Dict[str, int]:
        """Get dictionary mapping performance tables to records count."""
        result = {}

        with self._session_scope() as session:
            for performance_model in ALL_PERFORMANCE_MODELS:
                result[performance_model.__tablename__] = session.query(func.count(performance_model.id)).scalar()

        return result

    def get_main_table_count(self) -> Dict[str, int]:
        """Retrieve dictionary mapping main tables to records count."""
        result = {}

        with self._session_scope() as session:
            for main_model in ALL_MAIN_MODELS:
                result[main_model.__tablename__] = session.query(func.count(main_model.id)).scalar()

        return result

    def get_relation_table_count(self) -> Dict[str, int]:
        """Retrieve dictionary mapping relation tables to records count."""
        result = {}

        with self._session_scope() as session:
            for relation_model in ALL_RELATION_MODELS:
                result[relation_model.__tablename__] = session.query(relation_model).count()

        return result

    def get_pi_component_all(self) -> List[str]:
        """Retrieve pi components in Thoth database."""
        result = []
        with self._session_scope() as session:
            for performance_model in PERFORMANCE_MODELS_ML_FRAMEWORKS:
                query = session.query(performance_model).with_entities(performance_model.component).distinct()

                result = result + query.all()

        return list(set([r[0] for r in result]))

    def stats(self) -> dict:
        """Get statistics for this adapter."""
        stats = {}
        # We need to provide name explicitly as wrappers do not handle it correctly.
        for method in self._CACHED_METHODS:
            stats[method.__name__] = dict(method.cache_info()._asdict())

        return {"memory_cache_info": stats}

    def cache_clear(self) -> None:
        """Drop cache of records."""
        for method in self._CACHED_METHODS:
            method.cache_clear()

    def is_database_corrupted(self) -> bool:
        """
        Run the amcheck extension to check for DB corruption, false negatives are possible but false positives are not.

        amcheck documenation: https://www.postgresql.org/docs/10/amcheck.html

        Returns
        -------
        bool
            False: No DB corruption detected by amcheck (not definitive)
            True: Database is corrupted
        """
        check_for_ext_query = "SELECT * FROM pg_extension WHERE extname='amcheck'"
        install_ext_query = "CREATE EXTENSION amcheck"
        run_amcheck_query = """SELECT bt_index_check(index => c.oid),
                    c.relname,
                    c.relpages
            FROM pg_index i
            JOIN pg_opclass op ON i.indclass[0] = op.oid
            JOIN pg_am am ON op.opcmethod = am.oid
            JOIN pg_class c ON i.indexrelid = c.oid
            WHERE am.amname = 'btree'
            -- Don't check temp tables, which may be from another session:
            AND c.relpersistence != 't'
            -- Function may throw an error when this is omitted:
            AND c.relkind = 'i' AND i.indisready AND i.indisvalid"""

        with self._session_scope() as session:
            if list(session.execute(check_for_ext_query)) == []:
                session.execute(install_ext_query)

            try:
                session.execute(run_amcheck_query)
                return False
            except Exception as e:
                _LOGGER.error(e)
                return True

    def get_bloat_data(self) -> dict:
        """Get bloat data."""
        # Reference: https://raw.githubusercontent.com/pgexperts/pgx_scripts/master/bloat/table_bloat_check.sql

        # define some constants for sizes of things
        # for reference down the query and easy maintenance
        constants = "SELECT current_setting('block_size')::numeric AS bs, 23 AS hdr, 8 AS ma"

        # screen out table who have attributes
        # which dont have stats, such as JSON
        no_stats = """SELECT table_schema, table_name,
                n_live_tup::numeric as est_rows,
                pg_table_size(relid)::numeric as table_size
            FROM information_schema.columns
                JOIN pg_stat_user_tables as psut
                ON table_schema = psut.schemaname
                AND table_name = psut.relname
                LEFT OUTER JOIN pg_stats
                ON table_schema = pg_stats.schemaname
                    AND table_name = pg_stats.tablename
                    AND column_name = attname
            WHERE attname IS NULL
                AND table_schema NOT IN ('pg_catalog', 'information_schema')
            GROUP BY table_schema, table_name, relid, n_live_tup"""

        # calculate null header sizes
        # omitting tables which dont have complete stats
        # and attributes which aren't visible
        null_headers = """SELECT
                hdr+1+(sum(case when null_frac <> 0 THEN 1 else 0 END)/8) as nullhdr,
                SUM((1-null_frac)*avg_width) as datawidth,
                MAX(null_frac) as maxfracsum,
                schemaname,
                tablename,
                hdr, ma, bs
            FROM pg_stats CROSS JOIN constants
                LEFT OUTER JOIN no_stats
                    ON schemaname = no_stats.table_schema
                    AND tablename = no_stats.table_name
            WHERE schemaname NOT IN ('pg_catalog', 'information_schema')
                AND no_stats.table_name IS NULL
                AND EXISTS ( SELECT 1
                    FROM information_schema.columns
                        WHERE schemaname = columns.table_schema
                            AND tablename = columns.table_name )
            GROUP BY schemaname, tablename, hdr, ma, bs"""

        # estimate header and row size
        data_headers = """SELECT
                ma, bs, hdr, schemaname, tablename,
                (datawidth+(hdr+ma-(case when hdr%ma=0 THEN ma ELSE hdr%ma END)))::numeric AS datahdr,
                (maxfracsum*(nullhdr+ma-(case when nullhdr%ma=0 THEN ma ELSE nullhdr%ma END))) AS nullhdr2
            FROM null_headers"""

        # make estimates of how large the table should be
        # based on row and page size
        table_estimates = """SELECT schemaname, tablename, bs,
                reltuples::numeric as est_rows, relpages * bs as table_bytes,
            CEIL((reltuples*
                    (datahdr + nullhdr2 + 4 + ma -
                        (CASE WHEN datahdr%ma=0
                            THEN ma ELSE datahdr%ma END)
                        )/(bs-20))) * bs AS expected_bytes,
                reltoastrelid
            FROM data_headers
                JOIN pg_class ON tablename = relname
                JOIN pg_namespace ON relnamespace = pg_namespace.oid
                    AND schemaname = nspname
            WHERE pg_class.relkind = 'r'"""

        # add in estimated TOAST table sizes
        # estimate based on 4 toast tuples per page because we dont have
        # anything better.  also append the no_data tables
        estimates_with_toast = """SELECT schemaname, tablename,
                TRUE as can_estimate,
                est_rows,
                table_bytes + ( coalesce(toast.relpages, 0) * bs ) as table_bytes,
                expected_bytes + ( ceil( coalesce(toast.reltuples, 0) / 4 ) * bs ) as expected_bytes
            FROM table_estimates LEFT OUTER JOIN pg_class as toast
                ON table_estimates.reltoastrelid = toast.oid
                    AND toast.relkind = 't'"""

        # add some extra metadata to the table data and calculations to be reused
        # including whether we cant estimate it or whether we think it might be compressed
        table_estimates_plus = """SELECT current_database() as databasename,
                    schemaname, tablename, can_estimate,
                    est_rows,
                    CASE WHEN table_bytes > 0
                        THEN table_bytes::NUMERIC
                        ELSE NULL::NUMERIC END
                        AS table_bytes,
                    CASE WHEN expected_bytes > 0
                        THEN expected_bytes::NUMERIC
                        ELSE NULL::NUMERIC END
                            AS expected_bytes,
                    CASE WHEN expected_bytes > 0 AND table_bytes > 0
                        AND expected_bytes <= table_bytes
                        THEN (table_bytes - expected_bytes)::NUMERIC
                        ELSE 0::NUMERIC END AS bloat_bytes
            FROM estimates_with_toast
            UNION ALL
            SELECT current_database() as databasename,
                table_schema, table_name, FALSE,
                est_rows, table_size,
                NULL::NUMERIC, NULL::NUMERIC
            FROM no_stats"""

        # do final math calculations and formatting
        bloat_data = """SELECT current_database() as databasename,
            schemaname, tablename, can_estimate,
            table_bytes, round(table_bytes/(1024^2)::NUMERIC,3) as table_mb,
            expected_bytes, round(expected_bytes/(1024^2)::NUMERIC,3) as expected_mb,
            round(bloat_bytes*100/table_bytes) as pct_bloat,
            round(bloat_bytes/(1024::NUMERIC^2),2) as mb_bloat,
            table_bytes, expected_bytes, est_rows
        FROM table_estimates_plus"""

        with self._session_scope() as session:
            resultproxy = session.execute(
                f"WITH constants AS ({constants}),\
                no_stats AS ({no_stats}),\
                null_headers AS ({null_headers}),\
                data_headers AS ({data_headers}),\
                table_estimates AS ({table_estimates}),\
                estimates_with_toast AS ({estimates_with_toast}),\
                table_estimates_plus AS ({table_estimates_plus}) "
                + bloat_data
            )

            result = [{column: value for column, value in rowproxy.items()} for rowproxy in resultproxy]

        bloat_data = [table for table in result if table["pct_bloat"] is not None or table["mb_bloat"] is not None]

        return bloat_data<|MERGE_RESOLUTION|>--- conflicted
+++ resolved
@@ -3475,7 +3475,6 @@
                 return True
             return False
 
-<<<<<<< HEAD
     def get_active_kebechet_github_installations_repos(self) -> Dict[str, List[str]]:
         """Get all active repositories names with active Kebechet installation.
         
@@ -3494,9 +3493,6 @@
 
             return [ i.slug for i in active_installations ]
 
-    def get_kebechet_github_installations_count_per_is_active(self) -> int:
-        """Return the count of active repos with Kebechet installation."""
-=======
     def get_active_kebechet_github_installations_repos_count_all(self) -> int:
         """Return the count of active repos with Kebechet installation.
         
@@ -3507,7 +3503,6 @@
         >>> graph.get_active_kebechet_github_installations_repos_count_all()
         165
         """
->>>>>>> 440ac952
         with self._session_scope() as session:
             count = (
                 session.query(KebechetGithubAppInstallations)
