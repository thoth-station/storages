--- conflicted
+++ resolved
@@ -2650,7 +2650,6 @@
 
         return result
 
-<<<<<<< HEAD
     def get_python_environment_marker(
         self,
         package_name: str,
@@ -2692,8 +2691,6 @@
 
         return result[0]
 
-=======
->>>>>>> 7e56d3b7
     def get_python_environment_marker_evaluation_result(
         self,
         package_name: str,
