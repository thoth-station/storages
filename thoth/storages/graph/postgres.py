#!/usr/bin/env python3
# thoth-storages
# Copyright(C) 2019 Francesco Murdaca, Fridolin Pokorny
#
# This program is free software: you can redistribute it and / or modify
# it under the terms of the GNU General Public License as published by
# the Free Software Foundation, either version 3 of the License, or
# (at your option) any later version.
#
# This program is distributed in the hope that it will be useful,
# but WITHOUT ANY WARRANTY without even the implied warranty of
# MERCHANTABILITY or FITNESS FOR A PARTICULAR PURPOSE. See the
# GNU General Public License for more details.
#
# You should have received a copy of the GNU General Public License
# along with this program. If not, see <http://www.gnu.org/licenses/>.

"""An SQL database for storing Thoth data."""

import logging
import os
from typing import List
from typing import Set
from typing import Tuple
from typing import Optional
from typing import Dict
from typing import Union
from collections import deque

import attr
from methodtools import lru_cache
from sqlalchemy import create_engine
from sqlalchemy import desc
from sqlalchemy import tuple_
from sqlalchemy.orm import Query
from sqlalchemy.orm import sessionmaker
from thoth.python import PackageVersion
from thoth.python import Pipfile
from thoth.python import PipfileLock

from .cache import GraphCache
from .models import PythonPackageVersion
from .models import SoftwareEnvironment
from .models import PythonPackageIndex
from .models import PythonArtifact
from .models import DependencyMonkeyRun
from .models import AdviserRun
from .models import HardwareInformation
from .models import HasArtifact
from .models import Solved
from .models import PythonSoftwareStack
from .models import PythonRequirements
from .models import PythonRequirementsLock
from .models import DependsOn
from .models import PythonPackageVersionEntity
from .models import HasVulnerability
from .models import PackageExtractRun
from .models import PackageAnalyzerRun
from .models import ProvenanceCheckerRun
from .models import InspectionRun
from .models import EcosystemSolver
from .models import PythonPackageRequirement
from .models import PythonDependencyMonkeyRequirements
from .models import RPMRequirement
from .models import RPMPackageVersion
from .models import DebReplaces
from .models import DebPackageVersion
from .models import FoundDeb
from .models import DebDependency
from .models import DebDepends
from .models import DebPreDepends
from .models import RPMRequires
from .models import Identified
from .models import PythonFileDigest
from .models import FoundPythonFile
from .models import FoundRPM
from .models import Advised
from .models import CVE
from .models import SoftwareEnvironment as UserRunSoftwareEnvironmentModel
from .models_performance import PiConv1D
from .models_performance import PiConv2D
from .models_performance import PiMatmul

from .sql_base import SQLBase
from .models_base import Base

from ..analyses import AnalysisResultsStore
from ..dependency_monkey_reports import DependencyMonkeyReportsStore
from ..provenance import ProvenanceResultsStore
from ..solvers import SolverResultsStore
from ..advisers import AdvisersResultsStore
from thoth.storages.exceptions import PythonIndexNotRegistered

_LOGGER = logging.getLogger(__name__)


@attr.s()
class GraphDatabase(SQLBase):
    """A SQL datatabase adapter providing graph-like operations on top of SQL queires."""

    _cache = attr.ib(type=GraphCache, default=attr.Factory(GraphCache.load))

    _DECLARATIVE_BASE = Base

    @staticmethod
    def construct_connection_string() -> str:
        """Construct a connection string needed to connect to database."""
        connection_string = (
            f"postgresql+psycopg2://"
            f"{os.getenv('POSTGRESQL_USER', 'postgres')}:{os.getenv('POSTGRESQL_PASSWORD', 'postgres')}"
            f"@{os.getenv('POSTGRESQL_SERVICE_HOST', 'localhost')}:{os.getenv('POSTGRESQL_SERVICE_PORT', 5432)}"
            f"/{os.getenv('POSTGRESQL_DATABASE', 'thoth')}"
        )

        if bool(int(os.getenv("POSTGRESQL_SSL_DISABLED", 0))):
            connection_string += "?sslmode=disable"

        return connection_string

    @property
    def cache(self) -> GraphCache:
        """Get cache for this instance."""
        return self._cache

    def connect(self):
        """Connect to the database."""
        if self.is_connected():
            raise ValueError("Cannot connect, the adapter is already connected")

        echo = bool(int(os.getenv("THOTH_STORAGES_DEBUG_QUERIES", False)))
        self._engine = create_engine(self.construct_connection_string(), echo=echo)
        self._session = sessionmaker(bind=self._engine)()
        # We do not use connection pool, but directly talk to the database.
        # session_factory = sessionmaker(bind=create_engine(self.construct_connection_string()), poolclass=NullPool)
        # self._session = scoped_session(session_factory)
        self._session = sessionmaker(bind=create_engine(self.construct_connection_string()))()

    @staticmethod
    def normalize_python_package_name(package_name: str) -> str:
        """Normalize Python package name based on PEP-0503."""
        return PackageVersion.normalize_python_package_name(package_name)

    @staticmethod
    def parse_python_solver_name(solver_name: str) -> dict:
        """Parse os and Python identifiers encoded into solver name."""
        if solver_name.startswith("solver-"):
            solver_identifiers = solver_name[len("solver-"):]
        else:
            raise ValueError(f"Solver name has to start with 'solver-' prefix: {solver_name!r}")

        parts = solver_identifiers.split("-")
        if len(parts) != 3:
            raise ValueError(
                "Solver should be in a form of 'solver-<os_name>-<os_version>-<python_version>, "
                f"solver name {solver_name} does not correspond to this naming schema"
            )

        python_version = parts[2]
        if python_version.startswith("py"):
            python_version = python_version[len("py"):]
        else:
            raise ValueError(
                f"Python version encoded into Python solver name does not start with 'py' prefix: {solver_name}"
            )

        python_version = ".".join(list(python_version))
        return {"os_name": parts[0], "os_version": parts[1], "python_version": python_version}

    def get_analysis_metadata(self, analysis_document_id: str) -> dict:
        """Get metadata stored for the given analysis document."""
        raise NotImplementedError

    def _do_software_environment_listing(
        self, start_offset: int, count: int, is_user_run: bool, environment_type: str
    ) -> List[str]:
        """Perform actual query to software environments."""
        query = (
            self._session.query(SoftwareEnvironment.environment_name)
            .filter(SoftwareEnvironment.is_user == is_user_run)
            .filter(SoftwareEnvironment.environment_type == environment_type)
            .offset(start_offset)
            .limit(count)
        )

        return [item[0] for item in query.all()]

    def run_software_environment_listing(
        self, start_offset: int = 0, count: int = 100, is_user_run: bool = False
    ) -> list:
        """Get listing of software environments available for run."""
        return self._do_software_environment_listing(start_offset, count, is_user_run, "RUNTIME")

    def build_software_environment_listing(self, start_offset: int = 0, count: int = 100) -> list:
        """Get listing of software environments available for build."""
        # We do not have user software environment which is build environment yet.
        return self._do_software_environment_listing(start_offset, count, False, "BUILDTIME")

    def run_software_environment_analyses_listing(
        self,
        run_software_environment_name: str,
        start_offset: int = 0,
        count: int = 100,
        convert_datetime: bool = True,
        is_user_run: bool = False,
    ) -> list:
        """Get listing of analyses available for the given software environment for run."""
        raise NotImplementedError

    def build_software_environment_analyses_listing(
        self,
        build_software_environment_name: str,
        start_offset: int = 0,
        count: int = 100,
        convert_datetime: bool = True,
    ) -> list:
        """Get listing of analyses available for the given software environment for build."""
        raise NotImplementedError

    def python_package_version_exists(
        self, package_name: str, package_version: str, index_url: str = None, solver_name: str = None
    ) -> bool:
        """Check if the given Python package version exists in the graph database.

        If optional solver_name parameter is set, the call answers if the given package was solved by
        the given solver. Otherwise, any solver run is taken into account.
        """
        query = (
            self._session.query(PythonPackageVersion)
            .filter(PythonPackageVersion.package_name == package_name)
            .filter(PythonPackageVersion.package_version == package_version)
        )

        if solver_name:
            solver_info = self.parse_python_solver_name(solver_name)
            os_name = solver_info["os_name"]
            os_version = solver_info["os_version"]
            python_version = solver_info["python_version"]
            query = (
                query.filter(PythonPackageVersion.os_name == os_name)
                .filter(PythonPackageVersion.os_version == os_version)
                .filter(PythonPackageVersion.python_version == python_version)
            )

        if index_url:
            query = query.join(PythonPackageIndex).filter(PythonPackageIndex.url == index_url)

        return query.count() > 0

    def python_package_exists(self, package_name: str) -> bool:
        """Check if the given Python package exists regardless of version."""
        return (
            self._session.query(PythonPackageVersionEntity)
            .filter(PythonPackageVersion.package_name == package_name)
            .count()
            > 0
        )

    def compute_python_package_version_avg_performance(
        self, packages: Set[tuple], *, run_software_environment: dict = None, hardware_specs: dict = None
    ) -> float:
        """Get average performance of Python packages on the given runtime environment.

        We derive this average performance based on software stacks we have
        evaluated on the given software environment for run including the given
        package in specified version. There are also included stacks that
        failed for some reason that have negative performance impact on the overall value.

        There are considered software stacks that include packages listed,
        they can however include also other packages.

        Optional parameters additionally slice results - e.g. if run_software_environment is set,
        it picks only results that match the given parameters criteria.
        """
        raise NotImplementedError

    def has_python_solver_error(
        self,
        package_name: str,
        package_version: str,
        index_url: str,
        *,
        os_name: str,
        os_version: str,
        python_version: str,
    ) -> bool:
        """Retrieve information whether the given package has any solver error."""
        result = (
            self._session.query(PythonPackageVersion)
            .filter(PythonPackageVersion.package_name == package_name)
            .filter(PythonPackageVersion.package_version == package_version)
            .filter(PythonPackageVersion.os_name == os_name)
            .filter(PythonPackageVersion.os_version == os_version)
            .filter(PythonPackageVersion.python_version == python_version)
            .join(PythonPackageIndex)
            .filter(PythonPackageIndex.url == index_url)
            .join(Solved)
            .order_by(desc(Solved.id))
            .with_entities(Solved.error)
            .first()
        )

        if result is None:
            raise ValueError(
                f"No package record found for {package_name!r} in version {package_version!r} "
                f"from {index_url!r}, OS name is {os_name!r}:{os_version!r} with Python version {python_version!r}"
            )

        return result[0]

    def get_all_versions_python_package(
        self,
        package_name: str,
        index_url: str = None,
        *,
        index_enabled: bool = None,
        os_name: str = None,
        os_version: str = None,
        python_version: str = None,
    ) -> List[Tuple[str, str]]:
        """Get all versions available for a Python package."""
        query = self._session.query(PythonPackageVersion).filter(PythonPackageVersion.package_name == package_name)

        if os_name is not None:
            query = query.filter(PythonPackageVersion.os_name == os_name)

        if os_version is not None:
            query = query.filter(PythonPackageVersion.os_version == os_version)

        if python_version is not None:
            query = query.filter(PythonPackageVersion.python_version == python_version)

        query = query.join(PythonPackageIndex)

        if index_url is not None:
            query = query.filter(PythonPackageIndex.url == index_url)

        if index_enabled is not None:
            query = query.filter(PythonPackageIndex.enabled == index_enabled)

        return query.with_entities(PythonPackageVersion.package_version, PythonPackageIndex.url).all()

    def _construct_unsolved_python_packages_query(self, solver_name: str) -> Query:
        """Construct query for retrieving unsolved Python packages, the query is not executed."""
        solver_info = self.parse_python_solver_name(solver_name)
        subquery = (
            self._session.query(PythonPackageVersion.package_name, PythonPackageVersion.package_version)
            .filter(PythonPackageVersion.os_name == solver_info["os_name"])
            .filter(PythonPackageVersion.os_version == solver_info["os_version"])
            .filter(PythonPackageVersion.python_version == solver_info["python_version"])
            .distinct()
            .subquery()
        )

        query = (
            self._session.query(PythonPackageVersionEntity)
            .filter(
                tuple_(PythonPackageVersionEntity.package_name, PythonPackageVersionEntity.package_version).notin_(
                    subquery
                )
            )
            .with_entities(PythonPackageVersion.package_name, PythonPackageVersion.package_version)
            .distinct()
        )

        return query

    def retrieve_unsolved_python_packages(self, solver_name: str) -> dict:
        """Retrieve a dictionary mapping package names to versions that dependencies were not yet resolved.

        Using solver_name argument the query narrows down to packages that were not resolved by the given solver.
        """
        query = self._construct_unsolved_python_packages_query(solver_name)
        return query.all()

    def retrieve_unsolved_python_packages_count(self, solver_name: str) -> int:
        """Retrieve number of unsolved Python packages for the given solver."""
        query = self._construct_unsolved_python_packages_query(solver_name)
        return query.count()

    def retrieve_solved_python_packages_count(self, solver_name: str = None) -> int:
        """Retrieve number of solved Python packages for the given solver."""
        query = self._session.query(PythonPackageVersion)

        if solver_name:
            solver_info = self.parse_python_solver_name(solver_name)
            query = (
                query.filter(PythonPackageVersion.os_name == solver_info["os_name"])
                .filter(PythonPackageVersion.os_version == solver_info["os_version"])
                .filter(PythonPackageVersion.python_version == solver_info["python_version"])
            )

        return query.count()

    def retrieve_unanalyzed_python_package_versions(self, start_offset: int = 0, count: int = 100) -> List[dict]:
        """Retrieve a list of package names, versions and index urls that were not analyzed yet by package-analyzer."""
        subquery = (
            self._session.query(PackageAnalyzerRun)
            .join(PythonPackageVersionEntity)
            .join(PythonPackageIndex)
            .with_entities(
                PythonPackageVersionEntity.package_name,
                PythonPackageVersionEntity.package_version,
                PythonPackageIndex.url,
            )
            .distinct()
            .subquery()
        )

        query_result = (
            self._session.query(PythonPackageVersionEntity)
            .join(PythonPackageIndex)
            .filter(
                tuple_(
                    PythonPackageVersionEntity.package_name,
                    PythonPackageVersionEntity.package_version,
                    PythonPackageIndex.url,
                ).notin_(subquery)
            )
            .with_entities(
                PythonPackageVersionEntity.package_name,
                PythonPackageVersionEntity.package_version,
                PythonPackageIndex.url,
            )
            .distinct()
            .offset(start_offset)
            .limit(count)
            .all()
        )

        return [{"package_name": item[0], "package_version": item[1], "index_url": item[2]} for item in query_result]

    def retrieve_solved_python_packages(self, count: int = 10, start_offset: int = 0, solver_name: str = None) -> dict:
        """Retrieve a dictionary mapping package names to versions for dependencies that were already solved.

        Using count and start_offset is possible to change pagination.
        Using solver_name argument the query narrows down to packages that were resolved by the given solver.
        """
        query = self._session.query(PythonPackageVersion.package_name, PythonPackageVersion.package_version)

        if solver_name is not None:
            solver_info = self.parse_python_solver_name(solver_name)
            query = query.filter_by(
                os_name=solver_info["os_name"],
                os_version=solver_info["os_version"],
                python_version=solver_info["python_version"],
            )

        return query.offset(start_offset).limit(count).all()

    def retrieve_unsolvable_python_packages(self, solver_name: str = None) -> dict:
        """Retrieve a dictionary mapping package names to versions of packages that were marked as unsolvable."""
        query = self._session.query(PythonPackageVersion.package_name, PythonPackageVersion.package_version)

        if solver_name is not None:
            solver_info = self.parse_python_solver_name(solver_name)
            query = query.filter_by(
                os_name=solver_info["os_name"],
                os_version=solver_info["os_version"],
                python_version=solver_info["python_version"],
            )

        return query.join(Solved).filter_by(error_unsolvable=True).all()

    def retrieve_unsolvable_python_packages_per_run_software_environment(self, solver_name: str) -> dict:
        """Retrieve a dictionary mapping package names to versions of packages that were marked as unsolvable.

        The result is given for a specific run software environment (OS + python version)
        """
        # TODO: substitute this query where used
        return self.retrieve_unsolvable_python_packages(solver_name)

    def retrieve_unparseable_python_packages(self, solver_name: str = None) -> dict:
        """Retrieve a dictionary mapping package names to versions of packages that couldn't be parsed by solver."""
        query = self._session.query(PythonPackageVersion.package_name, PythonPackageVersion.package_version)

        if solver_name is not None:
            solver_info = self.parse_python_solver_name(solver_name)
            query = query.filter_by(
                os_name=solver_info["os_name"],
                os_version=solver_info["os_version"],
                python_version=solver_info["python_version"],
            )

        return query.join(Solved).filter_by(error_unparseable=True).all()

    def get_all_python_packages_count(self, without_error: bool = True) -> int:
        """Retrieve number of Python packages stored in the graph database."""
        query = self._session.query(PythonPackageVersion)

        if without_error:
            query = query.join(Solved).filter_by(error=False)

        return query.count()

    def get_error_python_packages_count(self, *, unsolvable: bool = False, unparseable: bool = False) -> int:
        """Retrieve number of Python packages stored in the graph database with error flag."""
        if unsolvable is True and unparseable is True:
            raise ValueError("Cannot query for unparseable and unsolvable at the same time")

        return (
            self._session.query(PythonPackageVersion)
            .join(Solved)
            .filter_by(error=True, error_unsolvable=unsolvable, error_unparseable=unparseable)
            .count()
        )

    def get_solver_documents_count(self) -> int:
        """Get number of solver documents synced into graph."""
        return self._session.query(Solved).distinct(Solved.document_id).count()

    def get_analyzer_documents_count(self) -> int:
        """Get number of image analysis documents synced into graph."""
        return self._session.query(PackageExtractRun).distinct(PackageExtractRun.analysis_document_id).count()

    def retrieve_dependent_packages(self, package_name: str, package_version: str = None) -> dict:
        """Get mapping package name to package version of packages that depend on the given package."""
        query = self._session.query(PythonPackageVersionEntity).filter(
            PythonPackageVersionEntity.package_name == package_name
        )

        if package_version is not None:
            query = query.filter(PythonPackageVersionEntity.package_version == package_version)

        query_result = (
            query.join(DependsOn)
            .join(PythonPackageVersion)
            .with_entities(PythonPackageVersion.package_name, PythonPackageVersion.package_version)
            .distinct()
            .all()
        )

        result = {}
        for package_name, package_version in query_result:
            if package_name not in result:
                result[package_name] = []

            result[package_name].append(package_version)

        return result

    @lru_cache(maxsize=16384)
    def get_python_package_version_records(
        self,
        package_name: str,
        package_version: str,
        index_url: Union[str, None],
        *,
        os_name: Union[str, None],
        os_version: Union[str, None],
        python_version: Union[str, None],
        without_cache: bool = False,
    ) -> List[dict]:
        """Get records for the given package regardless of index_url."""
        if not without_cache:
            result = self._cache.get_python_package_version_records(
                package_name=package_name,
                package_version=package_version,
                index_url=index_url,
                os_name=os_name,
                os_version=os_version,
                python_version=python_version,
            )
            if result is not None:
                return result

        query = self._session.query(PythonPackageVersion).filter_by(
            package_name=package_name, package_version=package_version
        )

        if os_name is not None:
            query = query.filter(PythonPackageVersion.os_name == os_name)

        if os_version is not None:
            query = query.filter(PythonPackageVersion.os_version == os_version)

        if python_version is not None:
            query = query.filter(PythonPackageVersion.python_version == python_version)

        query = query.join(PythonPackageIndex)

        if index_url is not None:
            query = query.filter(PythonPackageIndex.url == index_url)

        query_result = (
            query.with_entities(
                PythonPackageVersion.package_name,
                PythonPackageVersion.package_version,
                PythonPackageIndex.url,
                PythonPackageVersion.os_name,
                PythonPackageVersion.os_version,
                PythonPackageVersion.python_version,
            )
            .distinct()
            .all()
        )

        result = []
        for item in query_result:
            result.append(
                {
                    "package_name": item[0],
                    "package_version": item[1],
                    "index_url": item[2],
                    "os_name": item[3],
                    "os_version": item[4],
                    "python_version": item[5],
                }
            )

        return result

    def retrieve_transitive_dependencies_python(
        self,
        package_name: str,
        package_version: str,
        index_url: str,
        *,
        os_name: str = None,
        os_version: str = None,
        python_version: str = None,
        without_cache: bool = False,
    ) -> List[
        Tuple[
            Tuple[str, str, str],
            Tuple[str, str, str],
            Tuple[str, str, str],
            Tuple[str, str, str],
            Union[Tuple[str, str, str], None],
            Union[Tuple[str, str, str], None],
        ]
    ]:
        """Get all transitive dependencies for the given package by traversing dependency graph.

        It's much faster to retrieve just dependency ids for the transitive
        dependencies as most of the time is otherwise spent in serialization
        and deserialization of query results. The ids are obtained later on (kept in ids map, see bellow).

        The ids map represents a map to optimize number of retrievals - not to perform duplicate
        queries into graph instance.
        """
        package_name = self.normalize_python_package_name(package_name)
        result = []
        package_tuple = (package_name, package_version, index_url)
        stack = deque((package_tuple,))
        seen_tuples = {package_tuple}
        while stack:
            package_tuple = stack.pop()

            configurations = self.get_python_package_version_records(
                package_name=package_tuple[0],
                package_version=package_tuple[1],
                index_url=package_tuple[2],
                os_name=os_name,
                os_version=os_version,
                python_version=python_version,
                without_cache=without_cache,
            )

            for configuration in configurations:
                dependencies = self.get_depends_on(
                    package_name=configuration["package_name"],
                    package_version=configuration["package_version"],
                    index_url=configuration["index_url"],
                    os_name=configuration["os_name"],
                    os_version=configuration["os_version"],
                    python_version=configuration["python_version"],
                    without_cache=without_cache,
                )

                for dependency_name, dependency_version in dependencies:
                    records = self.get_python_package_version_records(
                        package_name=dependency_name,
                        package_version=dependency_version,
                        index_url=None,  # Do cross-index resolution...
                        os_name=configuration["os_name"],
                        os_version=configuration["os_version"],
                        python_version=configuration["python_version"],
                        without_cache=without_cache,
                    )

                    if records is None:
                        # Not resolved yet.
                        result.append((package_tuple, (dependency_name, dependency_version, None)))
                    else:
                        for record in records:
                            dependency_tuple = (record["package_name"], record["package_version"], record["index_url"])
                            result.append((package_tuple, dependency_tuple))

                            if dependency_tuple not in seen_tuples:
                                stack.append(dependency_tuple)
                                seen_tuples.add(dependency_tuple)

        return result

    @lru_cache(maxsize=8192)
    def get_depends_on(
        self,
        package_name: str,
        package_version: str,
        index_url: str,
        *,
        os_name: str = None,
        os_version: str = None,
        python_version: str = None,
        without_cache: bool = False,
    ) -> List[Tuple[str, str]]:
        """Get dependencies for the given Python package respecting environment.

        If no environment is provided, dependencies are returned for all environments as stored in the database.
        """
        package_requested = locals()
        package_requested.pop("self")
        package_requested.pop("without_cache")

        if not without_cache:
            result = self._cache.get_depends_on(
                package_name=package_name,
                package_version=package_version,
                index_url=index_url,
                os_name=os_name,
                os_version=os_version,
                python_version=python_version,
            )

            if result is not None:
                return result

        query = (
            self._session.query(PythonPackageVersion)
            .filter(PythonPackageVersion.package_name == package_name)
            .filter(PythonPackageVersion.package_version == package_version)
        )

        if os_name is not None:
            query = query.filter(PythonPackageVersion.os_name == os_name)

        if os_version is not None:
            query = query.filter(PythonPackageVersion.os_version == os_version)

        if python_version is not None:
            query = query.filter(PythonPackageVersion.python_version == python_version)

        query = query.join(PythonPackageIndex).filter(PythonPackageIndex.url == index_url)

        package_query = query
        dependencies = (
            query.join(PythonPackageVersion.dependencies)
            .with_entities(PythonPackageVersionEntity.package_name, PythonPackageVersionEntity.package_version)
            .distinct()
            .all()
        )

        if not dependencies:
            if package_query.count() == 0:
                raise ValueError(f"No package record for {package_requested!r} found")

        if not without_cache:
            if not dependencies:
                self._cache.add_depends_on(
                    package_name=package_name,
                    package_version=package_version,
                    index_url=index_url,
                    os_name=os_name,
                    os_version=os_version,
                    python_version=python_version,
                    dependency_name=None,
                    dependency_version=None,
                )
            else:
                for dependency in dependencies:
                    self._cache.add_depends_on(
                        package_name=package_name,
                        package_version=package_version,
                        index_url=index_url,
                        os_name=os_name,
                        os_version=os_version,
                        python_version=python_version,
                        dependency_name=dependency[0],
                        dependency_version=dependency[1],
                    )

        return dependencies

    def retrieve_transitive_dependencies_python_multi(
        self,
        *package_tuples,
        os_name: str = None,
        os_version: str = None,
        python_version: str = None,
        without_cache: bool = False,
    ) -> Dict[
        Tuple[str, str, str],
        Set[
            Tuple[
                Tuple[str, str, str],
                Tuple[str, str, str],
                Tuple[str, str, str],
                Tuple[str, str, str],
                Union[Tuple[str, str, str], None],
                Union[Tuple[str, str, str], None],
            ]
        ],
    ]:
        """Get all transitive dependencies for a given set of packages by traversing the dependency graph."""
        result = {}
        _LOGGER.warning(len(package_tuples))
        for package_tuple in package_tuples:
            _LOGGER.warning(package_tuple)
            result[package_tuple] = self.retrieve_transitive_dependencies_python(
                *package_tuple,
                os_name=os_name,
                os_version=os_version,
                python_version=python_version,
                without_cache=without_cache,
            )

        return result

    def solver_records_exist(self, solver_document: dict) -> bool:
        """Check if the given solver document record exists."""
        solver_document_id = SolverResultsStore.get_document_id(solver_document)
        return self.solver_document_id_exist(solver_document_id)

    def solver_document_id_exist(self, solver_document_id: str) -> bool:
        """Check if there is a solver document record with the given id."""
        return self._session.query(Solved).filter(Solved.document_id == solver_document_id).count() > 0

    def dependency_monkey_document_id_exist(self, dependency_monkey_document_id: str) -> bool:
        """Check if the given dependency monkey report record exists in the graph database."""
        return (
            self._session.query(DependencyMonkeyRun)
            .filter(DependencyMonkeyRun.dependency_monkey_document_id == dependency_monkey_document_id)
            .count()
            > 0
        )

    def adviser_document_id_exist(self, adviser_document_id: str) -> bool:
        """Check if there is a adviser document record with the given id."""
        return (
            self._session.query(AdviserRun).filter(AdviserRun.adviser_document_idc == adviser_document_id).count() > 0
        )

    def analysis_records_exist(self, analysis_document: dict) -> bool:
        """Check whether the given analysis document records exist in the graph database."""
        analysis_document_id = AnalysisResultsStore.get_document_id(analysis_document)
        return self.analysis_document_id_exist(analysis_document_id)

    def analysis_document_id_exist(self, analysis_document_id: str) -> bool:
        """Check if there is an analysis document record with the given id."""
        return (
            self._session.query(PackageExtractRun)
            .filter(PackageExtractRun.analysis_document_id == analysis_document_id)
            .count()
            > 0
        )

    def package_analysis_document_id_exist(self, package_analysis_document_id: str) -> bool:
        """Check if there is a package analysis document record with the given id."""
        return (
            self._session.query(PackageAnalyzerRun)
            .filter(PackageAnalyzerRun.package_analysis_document_id == package_analysis_document_id)
            .count()
            > 0
        )

    def inspection_document_id_exist(self, inspection_document_id: str) -> bool:
        """Check if there is an inspection document record with the given id."""
        return (
            self._session.query(InspectionRun)
            .filter(InspectionRun.inspection_document_id == inspection_document_id)
            .count()
            > 0
        )

    def provenance_checker_document_id_exist(self, provenance_checker_document_id: str) -> bool:
        """Check if there is a provenance-checker document record with the given id."""
        return (
            self._session.query(ProvenanceCheckerRun)
            .filter(ProvenanceCheckerRun.provenance_checker_document_id == provenance_checker_document_id)
            .count()
            > 0
        )

    def get_python_cve_records(self, package_name: str, package_version: str) -> List[dict]:
        """Get known vulnerabilities for the given package-version."""
        result = (
            self._session.query(CVE)
            .join(CVE.python_package_versions)
            .filter(PythonPackageVersionEntity.package_name == package_name)
            .filter(PythonPackageVersionEntity.package_version == package_version)
            .all()
        )

        return [cve.to_dict() for cve in result]

    def get_python_package_version_hashes_sha256(
        self, package_name: str, package_version: str, index_url: str = None
    ) -> List[str]:
        """Get hashes for a Python package in a specified version."""
        if index_url is not None:
            query = (
                self._session.query(PythonPackageIndex)
                .filter(PythonPackageIndex.url == index_url)
                .join(PythonPackageVersion)
            )
        else:
            query = self._session.query(PythonPackageVersion)

        query = (
            query.filter(PythonPackageVersion.package_name == package_name)
            .filter(PythonPackageVersion.package_version == package_version)
            .join((HasArtifact, PythonPackageVersion.python_artifacts))
            .join((PythonArtifact, HasArtifact.python_artifact))
            .with_entities(PythonArtifact.artifact_hash_sha256)
            .distinct()
        )
        return [item[0] for item in query.all()]

    def get_all_python_package_version_hashes_sha256(self, package_name: str, package_version: str) -> List[str]:
        """Get hashes for a Python package per index."""
        # TODO: remove  this from sources and substitute it
        return self.get_python_package_version_hashes_sha256(package_name, package_version, None)

    def is_python_package_index_enabled(self, url: str) -> bool:
        """Check if the given Python package index is enabled."""
        return self._session.query(PythonPackageIndex.enabled).filter_by(url=url).one()[0]

    def register_python_package_index(
        self, url: str, warehouse_api_url: str = None, verify_ssl: bool = True, enabled: bool = False
    ) -> bool:
        """Register the given Python package index in the graph database."""
        python_package_index = self._session.query(PythonPackageIndex).filter(PythonPackageIndex.url == url).first()
        if python_package_index is None:
            try:
                with self._session.begin(subtransactions=True):
                    python_package_index = PythonPackageIndex(
                        url=url, warehouse_api_url=warehouse_api_url, verify_ssl=verify_ssl, enabled=enabled
                    )
                    self._session.add(python_package_index)
            except Exception:
                self._session.rollback()
                raise
            else:
                self._session.commit()
                return True
        else:
            python_package_index.warehouse_api_url = warehouse_api_url
            python_package_index.verify_ssl = verify_ssl
            python_package_index.enabled = enabled

            try:
                with self._session.begin():
                    self._session.add(python_package_index)
            except Exception:
                self._session.rollback()
                raise
            else:
                self._session.commit()
                return False

    def python_package_index_listing(self, enabled: bool = None) -> list:
        """Get listing of Python package indexes registered in the graph database database."""
        query = self._session.query(
            PythonPackageIndex.url, PythonPackageIndex.warehouse_api_url, PythonPackageIndex.verify_ssl
        )

        if enabled is not None:
            query = query.filter(PythonPackageIndex.enabled == enabled)

        return [{"url": item[0], "warehouse_api_url": item[1], "verify_ssl": item[2]} for item in query.all()]

    def get_python_package_index_urls(self, enabled: bool = None) -> set:
        """Retrieve all the URLs of registered Python package indexes."""
        query = self._session.query(PythonPackageIndex)

        if enabled is not None:
            query = query.filter(PythonPackageIndex.enabled == enabled)

        return set(item[0] for item in query.with_entities(PythonPackageIndex.url).all())

    def get_python_packages_for_index(self, index_url: str) -> Set[str]:
        """Retrieve listing of Python packages known to graph database instance for the given index."""
        return set(
            item[0]
            for item in self._session.query(PythonPackageVersion)
            .join(PythonPackageIndex)
            .filter(PythonPackageIndex.url == index_url)
            .with_entities(PythonPackageVersion.package_name)
            .all()
        )

    def get_python_packages(self) -> Set[str]:
        """Retrieve listing of all Python packages known to graph database instance."""
        return set(item[0] for item in self._session.query(PythonPackageVersionEntity.package_name).all())

<<<<<<< HEAD
    def create_python_package_version_entity(
        self, package_name: str, package_version: str, index_url: str, *, only_if_package_seen: bool = False
    ) -> Optional[Tuple[PythonPackageVersionEntity, bool]]:
        """Create a Python package version entity in the graph database."""
        kwargs = locals()
        kwargs.pop("self")
        raise NotImplementedError

    def create_user_software_stack_pipfile(
        self,
        adviser_document_id: str,
        pipfile_locked: dict,
        run_software_environment: UserRunSoftwareEnvironmentModel = None,
    ) -> PythonSoftwareStack:
        """Create a user software stack entry from Pipfile.lock."""
        kwargs = locals()
        kwargs.pop("self")
        raise NotImplementedError

    def _create_python_package_requirement(self, requirements: dict) -> List[PythonPackageRequirement]:
=======
    def create_python_package_requirement(self, requirements: dict) -> List[PythonPackageRequirement]:
>>>>>>> b03b5638
        """Create requirements for un-pinned Python packages."""
        result = []
        pipfile = Pipfile.from_dict(requirements)
        for requirement in pipfile.packages.packages.values():
            index = None
            if requirement.index is not None:
                index = self._get_or_create_python_package_index(requirement.index.url, only_if_enabled=False)

            python_package_requirement, _ = PythonPackageRequirement.get_or_create(
                self._session,
                name=self.normalize_python_package_name(requirement.name),
                version_range=requirement.version,
                python_package_index_id=index.id if index else None,
                develop=requirement.develop,
            )
            result.append(python_package_requirement)

        return result

    def _create_python_packages_pipfile(
        self, pipfile_locked: dict, software_environment: SoftwareEnvironment = None,
    ) -> List[PythonPackageVersion]:
        """Create Python packages from Pipfile.lock entries and return them."""
        result = []
        pipfile_locked = PipfileLock.from_dict(pipfile_locked, pipfile=None)
        os_name = software_environment.os_name if software_environment else None
        os_version = software_environment.os_version if software_environment else None
        python_version = software_environment.python_version if software_environment else None

        for package in pipfile_locked.packages.packages.values():
            result.append(self._create_python_package_version(
                package_name=package.name,
                package_version=package.locked_version,
                os_name=os_name,
                os_version=os_version,
                python_version=python_version,
                index_url=package.index.url if package.index else None,
            ))

        return result

    def _runtime_environment_conf2models(
        self,
        runtime_environment: dict,
        environment_type: str,
        is_user: bool,
    ) -> Tuple[HardwareInformation, SoftwareEnvironment]:
        """Create models out of runtime environment configuration."""
        hardware = runtime_environment.get("hardware", {})
        hardware_information, _ = HardwareInformation.get_or_create(
            self._session,
            cpu_vendor=hardware.get("cpu_vendor"),
            cpu_model=hardware.get("cpu_model"),
            cpu_cores=hardware.get("cpu_cores"),
            cpu_model_name=hardware.get("cpu_model_name"),
            cpu_family=hardware.get("cpu_family"),
            cpu_physical_cpus=hardware.get("cpu_physical_cpus"),
            gpu_model_name=hardware.get("gpu_model_name"),
            gpu_vendor=hardware.get("gpu_vendor"),
            gpu_cores=hardware.get("gpu_cores"),
            gpu_memory_size=hardware.get("gpu_memory_size"),
            ram_size=hardware.get("ram_size"),
            is_user=True,
        )

        software_environment, _ = SoftwareEnvironment.get_or_create(
            self._session,
            environment_name=runtime_environment.get("environment_name"),
            python_version=runtime_environment.get("python_version"),
            image_name=None,
            image_sha=None,
            os_name=runtime_environment.get("os_name"),
            os_version=runtime_environment.get("os_version"),
            cuda_version=runtime_environment.get("cuda_version"),
            environment_type=environment_type,
            is_user=is_user,
        )

        return hardware_information, software_environment

    def _create_python_package_version(
        self,
        package_name: str,
        package_version: str,
        os_name: Union[str, None],
        os_version: Union[str, None],
        python_version: Union[str, None],
        index_url: Union[str, None],
    ) -> PythonPackageVersion:
        """Create a Python package version.

        Make sure it is properly mirrored with a Python package entity and connected to a Python package index.
        """
        index = None
        if index_url is not None:
            index = self._get_or_create_python_package_index(index_url, only_if_enabled=False)

        package_name = self.normalize_python_package_name(package_name)

        entity, _ = PythonPackageVersionEntity.get_or_create(
            self._session,
            package_name=package_name,
            package_version=package_version,
            python_package_index_id=index.id if index else None,
        )

        python_package_version, _ = PythonPackageVersion.get_or_create(
            self._session,
            package_name=package_name,
            package_version=package_version,
            python_package_index_id=index.id if index else None,
            os_name=os_name,
            os_version=os_version,
            python_version=python_version,
            entity_id=entity.id,
        )

        return python_package_version

    def _create_python_software_stack(
        self,
        software_stack_type: str,
        requirements: dict = None,
        requirements_lock: dict = None,
        software_environment: SoftwareEnvironment = None,
        *,
        performance_score: float = None,
        overall_score: float = None,
    ) -> PythonSoftwareStack:
        """Create a Python software stack out of its JSON/dict representation."""
        software_stack, _ = PythonSoftwareStack.get_or_create(
            self._session,
            performance_score=performance_score,
            overall_score=overall_score,
            software_stack_type=software_stack_type,
        )

        if requirements is not None:
            python_package_requirements = self._create_python_package_requirement(requirements)
            for python_package_requirement in python_package_requirements:
                PythonRequirements.get_or_create(
                    self._session,
                    python_software_stack_id=software_stack.id,
                    python_package_requirement_id=python_package_requirement.id,
                )

        if requirements_lock is not None:
            python_package_versions = self._create_python_packages_pipfile(
                requirements_lock,
                software_environment=software_environment,
            )
            for python_package_version in python_package_versions:
                PythonRequirementsLock.get_or_create(
                    self._session,
                    python_software_stack_id=software_stack.id,
                    python_package_version_id=python_package_version.id,
                )

        return software_stack

    def sync_inspection_result(self, document) -> None:
        """Sync the given inspection document into the graph database."""
        raise NotImplementedError

    def create_python_cve_record(
        self,
        package_name: str,
        package_version: str,
        index_url: str,
        *,
        record_id: str,
        version_range: str,
        advisory: str,
        cve: str = None,
    ) -> Tuple[CVE, bool]:
        """Store information about a CVE in the graph database for the given Python package."""
        try:
            with self._session.begin(subtransactions=True):
                cve, _ = CVE.get_or_create(
                    self._session, cve_id=record_id, version_range=version_range, advisory=advisory, cve_name=cve
                )
                index = self._session.query(PythonPackageIndex).filter_by(url=index_url).one()
                entity, _ = PythonPackageVersionEntity.get_or_create(
                    self._session,
                    package_name=package_name,
                    package_version=package_version,
                    python_package_index_id=index.id,
                )
                _, existed = HasVulnerability.get_or_create(
                    self._session, cve_id=cve.id, python_package_version_entity_id=entity.id
                )
        except Exception:
            self._session.rollback()
            raise
        else:
            self._session.commit()

        return cve, existed

    def _rpm_sync_analysis_result(self, package_extract_run: PackageExtractRun, document: dict) -> None:
        """Sync results of RPMs found in the given container image."""
        for rpm_package_info in document["result"]["rpm-dependencies"]:
            rpm_package_version, _ = RPMPackageVersion.get_or_create(
                self._session,
                package_name=rpm_package_info["name"],
                package_version=rpm_package_info["version"],
                release=rpm_package_info.get("release"),
                epoch=rpm_package_info.get("epoch"),
                arch=rpm_package_info.get("arch"),
                src=rpm_package_info.get("src", False),
                package_identifier=rpm_package_info.get("package_identifier", rpm_package_info["name"]),
            )
            FoundRPM.get_or_create(
                self._session,
                package_extract_run_id=package_extract_run.id,
                rpm_package_version_id=rpm_package_version.id,

            )
            for dependency in rpm_package_info["dependencies"]:
                rpm_requirement, _ = RPMRequirement.get_or_create(
                    self._session,
                    rpm_requirement_name=dependency
                )
                RPMRequires.get_or_create(
                    self._session,
                    rpm_package_version_id=rpm_package_version.id,
                    rpm_requirement_id=rpm_requirement.id,
                )

    def _deb_sync_analysis_result(self, package_extract_run: PackageExtractRun, document: dict) -> None:
        """Sync results of deb packages found in the given container image."""
        for deb_package_info in document["result"]["deb-dependencies"]:
            deb_package_version, _ = DebPackageVersion.get_or_create(
                self._session,
                package_name=deb_package_info["name"],
                package_version=deb_package_info["version"],
                epoch=deb_package_info.get("epoch"),
                arch=deb_package_info["arch"],
            )
            FoundDeb.get_or_create(
                self._session,
                deb_package_version_id=deb_package_version.id,
                package_extract_run_id=package_extract_run.id,
            )

            # These three can be grouped with a zip, but that is not that readable...
            for pre_depends in deb_package_info.get("pre-depends") or []:
                deb_dependency, _ = DebDependency.get_or_create(self._session, package_name=pre_depends["name"])
                DebPreDepends.get_or_create(
                    self._session,
                    deb_package_version_id=deb_package_version.id,
                    deb_dependency_id=deb_dependency.id,
                    version_range=pre_depends.get("version")
                )

            for depends in deb_package_info.get("depends") or []:
                deb_dependency, _ = DebDependency.get_or_create(self._session, package_name=depends["name"])
                DebDepends.get_or_create(
                    self._session,
                    deb_package_version_id=deb_package_version.id,
                    deb_dependency_id=deb_dependency.id,
                    version_range=depends.get("version"),
                )

            for replaces in deb_package_info.get("replaces") or []:
                deb_dependency, _ = DebDependency.get_or_create(self._session, package_name=replaces["name"])
                DebReplaces.from_properties(
                    deb_package_version_id=deb_package_version.id,
                    deb_dependency_id=deb_dependency.id,
                    version_range=replaces.get("version")
                )

    def _python_sync_analysis_result(
        self, package_extract_run: PackageExtractRun, document: dict, software_environment: SoftwareEnvironment,
    ) -> None:
        """Sync results of Python packages found in the given container image."""
        for python_package_info in document["result"]["mercator"] or []:
            if python_package_info["ecosystem"] == "Python-RequirementsTXT":
                # We don't want to sync found requirement.txt artifacts as
                # they do not carry any valuable information for us.
                continue

            if "result" not in python_package_info or "error" in python_package_info["result"]:
                # Mercator was unable to process this - e.g. there was a
                # setup.py that is not distutils setup.py
                _LOGGER.info("Skipping error entry - %r", python_package_info)
                continue

            if not python_package_info["result"].get("name"):
                analysis_document_id = AnalysisResultsStore.get_document_id(document)
                _LOGGER.warning(
                    "No package name found in entry %r when syncing document %r",
                    python_package_info,
                    analysis_document_id,
                )
                continue

            python_package_version = self._create_python_package_version(
                package_name=python_package_info["result"]["name"],
                package_version=python_package_info["result"]["version"],
                os_name=software_environment.os_name,
                os_version=software_environment.os_version,
                python_version=software_environment.python_version,
                index_url=None,
            )

            Identified.get_or_create(
                self._session,
                package_extract_run_id=package_extract_run.id,
                python_package_version_id=python_package_version.id,
            )

    def _python_file_digests_sync_analysis_result(self, package_extract_run: PackageExtractRun, document: dict) -> None:
        """Sync results of Python files found in the given container image."""
        for py_file in document["result"]["python-files"]:
            python_file_digest, _ = PythonFileDigest.get_or_create(
                self._session,
                sha256=py_file["sha256"],
            )

            FoundPythonFile.get_or_create(
                self._session,
                package_extract_run_id=package_extract_run.id,
                python_file_digest_id=python_file_digest.id,
                file=py_file["filepath"],
            )

    def sync_analysis_result(self, document: dict) -> None:
        """Sync the given analysis result to the graph database."""
        analysis_document_id = AnalysisResultsStore.get_document_id(document)
        environment_type = document["metadata"]["arguments"]["thoth-package-extract"]["metadata"]["environment_type"]
        environment_type = environment_type.upper()
        origin = document["metadata"]["arguments"]["thoth-package-extract"]["metadata"].get("origin")
        environment_name = document["metadata"]["arguments"]["extract-image"]["image"]
        os_name = document["result"]["operating-system"]["name"]
        os_version = document["result"]["operating-system"]["version_id"]

        image_tag = "latest"
        image_name = environment_name
        parts = environment_name.rsplit(":", maxsplit=1)
        if len(parts) == 2:
            image_name = parts[0]
            image_tag = parts[1]

        # TODO: capture errors on image analysis? result of package-extract should be a JSON with error flag
        try:
            with self._session.begin(subtransactions=True):
                software_environment, _ = SoftwareEnvironment.get_or_create(
                    self._session,
                    environment_name=environment_name,
                    python_version=None,  # TODO: find Python version which would be used by default
                    image_name=image_name,
                    image_sha=document["result"]["layers"][-1],
                    os_name=os_name,
                    os_version=os_version,
                    cuda_version=None,  # TODO: find CUDA version
                    environment_type=environment_type,
                    is_user=False,
                )
                package_extract_run, _ = PackageExtractRun.get_or_create(
                    self._session,
                    analysis_document_id=analysis_document_id,
                    datetime=document["metadata"]["datetime"],
                    package_extract_version=document["metadata"]["analyzer_version"],
                    package_extract_name=document["metadata"]["analyzer"],
                    environment_type=environment_type,
                    origin=origin,
                    debug=document["metadata"]["arguments"]["thoth-package-extract"]["verbose"],
                    package_extract_error=False,
                    image_tag=image_tag,
                    duration=None,  # TODO: assign duration
                    os_id=document["result"].get("operating-system", {}).get("id"),
                    os_name=os_name,
                    os_version_id=os_version,
                    software_environment_id=software_environment.id,
                )
                self._rpm_sync_analysis_result(package_extract_run, document)
                self._deb_sync_analysis_result(package_extract_run, document)
                self._python_sync_analysis_result(package_extract_run, document, software_environment)
                self._python_file_digests_sync_analysis_result(package_extract_run, document)
        except Exception:
            self._session.rollback()
            raise
        else:
            self._session.commit()

    def sync_package_analysis_result(self, document: dict) -> None:
        """Sync the given package analysis result to the graph database."""
        raise NotImplementedError

    def _get_or_create_python_package_index(
        self, index_url: str, only_if_enabled: bool = True
    ) -> Optional[PythonPackageIndex]:
        """Get or create Python package index entry with a check the given index is enabled."""
        python_package_index = (
            self._session.query(PythonPackageIndex).filter(PythonPackageIndex.url == index_url).first()
        )

        if python_package_index is None:
            if only_if_enabled:
                raise PythonIndexNotRegistered(f"Python package index {index_url!r} is not know to system")

            python_package_index, _ = PythonPackageIndex.get_or_create(self._session, url=index_url)
        elif not python_package_index.enabled and only_if_enabled:
            raise PythonIndexNotRegistered(f"Python package index {index_url!r} is not enabled")

        return python_package_index

    def sync_solver_result(self, document: dict) -> None:
        """Sync the given solver result to the graph database."""
        solver_document_id = SolverResultsStore.get_document_id(document)
        solver_name = SolverResultsStore.get_solver_name_from_document_id(solver_document_id)
        solver_info = self.parse_python_solver_name(solver_name)
        solver_datetime = document["metadata"]["datetime"]
        solver_version = document["metadata"]["analyzer_version"]
        os_name = solver_info["os_name"]
        os_version = solver_info["os_version"]
        python_version = solver_info["python_version"]

        try:
            with self._session.begin(subtransactions=True):
                ecosystem_solver, _ = EcosystemSolver.get_or_create(
                    self._session,
                    ecosystem="python",
                    solver_name=solver_name,
                    solver_version=solver_version,
                    os_name=os_name,
                    os_version=os_version,
                    python_version=python_version,
                )

                for python_package_info in document["result"]["tree"]:
                    package_name = python_package_info["package_name"]
                    package_version = python_package_info["package_version"]
                    index_url = python_package_info["index_url"]

                    python_package_version = self._create_python_package_version(
                        package_name,
                        package_version,
                        os_name=ecosystem_solver.os_name,
                        os_version=ecosystem_solver.os_version,
                        python_version=ecosystem_solver.python_version,
                        index_url=index_url,
                    )

                    for sha256 in python_package_info["sha256"]:
                        artifact, _ = PythonArtifact.get_or_create(
                            self._session,
                            artifact_hash_sha256=sha256,
                            artifact_name=None,  # TODO: aggregate artifact names
                        )
                        HasArtifact.get_or_create(
                            self._session,
                            python_artifact_id=artifact.id,
                            python_package_version_id=python_package_version.id,
                        )

                    solved, _ = Solved.get_or_create(
                        self._session,
                        datetime=solver_datetime,
                        document_id=solver_document_id,
                        version=python_package_version,
                        ecosystem_solver=ecosystem_solver,
                        duration=None,
                        error=False,
                        error_unparseable=False,
                        error_unsolvable=False,
                    )

                    # TODO: detect and store extras
                    # TODO: detect and store markers
                    for dependency in python_package_info["dependencies"]:
                        for index_entry in dependency["resolved_versions"]:
                            for dependency_version in index_entry["versions"]:
                                dependency_entity, _ = PythonPackageVersionEntity.get_or_create(
                                    self._session,
                                    package_name=self.normalize_python_package_name(dependency["package_name"]),
                                    package_version=dependency_version,
                                    python_package_index_id=None,
                                )

                                DependsOn.get_or_create(
                                    self._session,
                                    version=python_package_version,
                                    entity=dependency_entity,
                                    version_range=dependency.get("required_version") or "*",
                                )

            for error_info in document["result"]["errors"]:
                package_name = error_info.get("package_name") or error_info["package"]
                package_version = error_info["version"]
                index_url = error_info["index"]

                python_package_version = self._create_python_package_version(
                    package_name,
                    package_version,
                    os_name=ecosystem_solver.os_name,
                    os_version=ecosystem_solver.os_version,
                    python_version=ecosystem_solver.python_version,
                    index_url=index_url,
                )

                solved, _ = Solved.get_or_create(
                    self._session,
                    datetime=solver_datetime,
                    document_id=solver_document_id,
                    version_id=python_package_version.id,
                    ecosystem_solver=ecosystem_solver,
                    duration=None,
                    error=True,
                    error_unparseable=False,
                    error_unsolvable=False,
                    is_provided=error_info.get("is_provided"),
                )

            for unsolvable in document["result"]["unresolved"]:
                if not unsolvable["version_spec"].startswith("=="):
                    # No resolution can be performed so no identifier is captured, report warning and continue.
                    # We would like to capture this especially when there are
                    # packages in ecosystem that we cannot find (e.g. not configured private index
                    # or removed package).
                    _LOGGER.warning(
                        "Cannot sync unsolvable package %r as package is not locked to as specific version", unsolvable
                    )
                    continue

                package_name = unsolvable["package_name"]
                index_url = unsolvable["index"]
                package_version = unsolvable["version_spec"][len("=="):]

                python_package_version = self._create_python_package_version(
                    package_name,
                    package_version,
                    os_name=ecosystem_solver.os_name,
                    os_version=ecosystem_solver.os_version,
                    python_version=ecosystem_solver.python_version,
                    index_url=index_url,
                )

                solved, _ = Solved.get_or_create(
                    self._session,
                    datetime=solver_datetime,
                    document_id=solver_document_id,
                    version_id=python_package_version.id,
                    ecosystem_solver=ecosystem_solver,
                    duration=None,
                    error=True,
                    error_unparseable=False,
                    error_unsolvable=True,
                )

            for unparsed in document["result"]["unparsed"]:
                parts = unparsed["requirement"].rsplit("==", maxsplit=1)
                if len(parts) != 2:
                    # This request did not come from graph-refresh job as there is not pinned version.
                    _LOGGER.warning(
                        "Cannot sync unparsed package %r as package is not locked to as specific version", unparsed
                    )
                    continue

                package_name, package_version = parts

                python_package_version = self._create_python_package_version(
                    package_name,
                    package_version,
                    os_name=ecosystem_solver.os_name,
                    os_version=ecosystem_solver.os_version,
                    python_version=ecosystem_solver.python_version,
                    index_url=None,
                )

                solved, _ = Solved.get_or_create(
                    self._session,
                    datetime=solver_datetime,
                    document_id=solver_document_id,
                    version=python_package_version,
                    ecosystem_solver=ecosystem_solver,
                    duration=None,
                    error=True,
                    error_unparseable=True,
                    error_unsolvable=False,
                )
        except Exception:
            self._session.rollback()
            raise
        else:
            self._session.commit()

    def sync_adviser_result(self, document: dict) -> None:
        """Sync adviser result into graph database."""
        adviser_document_id = AdvisersResultsStore.get_document_id(document)
        parameters = document["result"]["parameters"]
        cli_arguments = document["metadata"]["arguments"]["thoth-adviser"]
        origin = (cli_arguments.get("metadata") or {}).get("origin")
        runtime_environment = document["result"]["parameters"]["runtime_environment"]

        if not origin:
            _LOGGER.warning("No origin stated in the adviser result %r", adviser_document_id)

        try:
            with self._session.begin(subtransactions=True):
                hardware_information, user_run_software_environment = self._runtime_environment_conf2models(
                    runtime_environment=runtime_environment,
                    environment_type="RUNTIME",
                    is_user=True,
                )

                # Input stack.
                software_stack = self._create_python_software_stack(
                    software_stack_type="USER",
                    requirements=document["result"]["input"].get("requirements"),
                    requirements_lock=document["result"]["input"].get("requirements_locked"),
                    software_environment=user_run_software_environment,
                    performance_score=None,
                    overall_score=None,
                )

                adviser_run, _ = AdviserRun.get_or_create(
                    self._session,
                    additional_stack_info=bool(document["result"].get("stack_info")),
                    advised_configuration_changes=bool(document["result"].get("advised_configuration")),
                    adviser_document_id=adviser_document_id,
                    adviser_error=document["result"]["error"],
                    adviser_name=document["metadata"]["analyzer"],
                    adviser_version=document["metadata"]["analyzer_version"],
                    count=parameters["count"],
                    datetime=document["metadata"]["datetime"],
                    debug=cli_arguments.get("verbose", False),
                    duration=None,  # TODO: assign duration
                    limit=parameters["limit"],
                    limit_latest_versions=parameters.get("limit_latest_versions"),
                    origin=origin,
                    recommendation_type=parameters["recommendation_type"].upper(),
                    requirements_format=parameters["requirements_format"].upper(),
                    hardware_information_id=hardware_information.id,
                    user_build_software_environment_id=None,
                    user_run_software_environment_id=user_run_software_environment.id,
                    user_software_stack_id=software_stack.id,
                )

                # Output stacks - advised stacks
                for idx, result in enumerate(document["result"]["report"]):
                    if len(result) != 3:
                        _LOGGER.warning("Omitting stack as no output Pipfile.lock was provided")
                        continue

                    # result[0] is score report
                    # result[1]["requirements"] is Pipfile
                    # result[1]["requirements_locked"] is Pipfile.lock
                    # result[2] is overall score
                    performance_score = None
                    overall_score = result[2]
                    for entry in result[0] or []:
                        if "performance_score" in entry:
                            if performance_score is not None:
                                _LOGGER.error(
                                    "Multiple performance score entries found in %r (index: %d)",
                                    adviser_document_id,
                                    idx
                                )
                            performance_score = entry["performance_score"]

                    if result[1] and result[1].get("requirements_locked"):
                        software_stack = self._create_python_software_stack(
                            software_stack_type="ADVISED",
                            requirements=result[1].get("requirements"),
                            requirements_lock=result[1].get("requirements_locked"),
                            software_environment=user_run_software_environment,
                            performance_score=performance_score,
                            overall_score=overall_score,
                        )

                        Advised.get_or_create(
                            self._session,
                            adviser_run_id=adviser_run.id,
                            python_software_stack_id=software_stack.id
                        )
        except Exception:
            self._session.rollback()
            raise
        else:
            self._session.commit()

    def sync_provenance_checker_result(self, document: dict) -> None:
        """Sync provenance checker results into graph database."""
        provenance_checker_document_id = ProvenanceResultsStore.get_document_id(document)
        origin = (document["metadata"]["arguments"]["thoth-adviser"].get("metadata") or {}).get("origin")

        if not origin:
            _LOGGER.warning("No origin stated in the provenance-checker result %r", provenance_checker_document_id)

        try:
            with self._session.begin(subtransactions=True):
                user_input = document["result"]["input"]
                software_stack = self._create_python_software_stack(
                    software_stack_type="USER",
                    requirements=user_input.get("requirements"),
                    requirements_lock=user_input.get("requirements_locked"),
                    software_environment=None,
                    performance_score=None,
                    overall_score=None,
                )

                provenance_checker_run, _ = ProvenanceCheckerRun.get_or_create(
                    self._session,
                    provenance_checker_document_id=provenance_checker_document_id,
                    datetime=document["metadata"]["datetime"],
                    provenance_checker_version=document["metadata"]["analyzer_version"],
                    provenance_checker_name=document["metadata"]["analyzer"],
                    origin=origin,
                    debug=document["metadata"]["arguments"]["thoth-adviser"]["verbose"],
                    provenance_checker_error=document["result"]["error"],
                    duration=None,  # TODO: assign duration
                    user_software_stack_id=software_stack.id,
                )
        except Exception:
            self._session.rollback()
            raise
        else:
            self._session.commit()

    def sync_dependency_monkey_result(self, document: dict) -> None:
        """Sync reports of dependency monkey runs."""
        try:
            with self._session.begin(subtransactions=True):
                run_hardware_information, run_software_environment = self._runtime_environment_conf2models(
                    document["result"]["parameters"].get("runtime_environment", {}),
                    environment_type="RUNTIME",
                    is_user=False,
                )
                build_hardware_information, build_software_environment = self._runtime_environment_conf2models(
                    document["result"]["parameters"].get("runtime_environment", {}),
                    environment_type="BUILDTIME",
                    is_user=False,
                )
                dependency_monkey_run, _ = DependencyMonkeyRun.get_or_create(
                    self._session,
                    dependency_monkey_document_id=DependencyMonkeyReportsStore.get_document_id(document),
                    datetime=document["metadata"]["datetime"],
                    dependency_monkey_name=document["metadata"]["analyzer"],
                    dependency_monkey_version=document["metadata"]["analyzer_version"],
                    seed=document["result"]["parameters"].get("seed"),
                    decision=document["result"]["parameters"].get("decision_type"),
                    count=document["result"]["parameters"].get("count"),
                    limit_latest_versions=document["result"]["parameters"].get("limit_latest_versions"),
                    debug=document["metadata"]["arguments"]["thoth-adviser"]["verbose"],
                    dependency_monkey_error=document["result"]["error"],
                    duration=None,  # TODO: assign duration
                    build_software_environment_id=build_software_environment.id,
                    build_hardware_information_id=build_hardware_information.id,
                    run_software_environment_id=run_software_environment.id,
                    run_hardware_information_id=run_hardware_information.id,
                )

                python_package_requirements = self._create_python_package_requirement(
                    document["result"]["parameters"]["requirements"]
                )
                for python_package_requirement in python_package_requirements:
                    PythonDependencyMonkeyRequirements.get_or_create(
                        self._session,
                        python_package_requirement_id=python_package_requirement.id,
                        dependency_monkey_run_id=dependency_monkey_run.id,
                    )

                for inspection_document_id in document["result"]["output"]:
                    inspection_run = self._session.query(InspectionRun).filter(
                        InspectionRun.inspection_document_id == inspection_document_id
                    ).first()

                    if inspection_run is None:
                        inspection_run = InspectionRun(
                            inspection_document_id=inspection_document_id,
                            inspection_sync_state="PENDING",
                            dependency_monkey_run_id=dependency_monkey_run.id,
                        )
                        self._session.add(inspection_run)

                    inspection_run.dependency_monkey_run_id = dependency_monkey_run.id
        except Exception:
            self._session.rollback()
            raise
        else:
            self._session.commit()

    def get_number_of_each_vertex_in_graph(self) -> dict:
        """Retrieve dictionary with number of vertices per vertex label in the graph database."""
        raise NotImplementedError

    def get_all_pi_per_framework_count(self, framework: str) -> dict:
        """Retrieve dictionary with number of Performance Indicators per ML Framework in the graph database."""
        raise NotImplementedError

    def stats(self) -> dict:
        """Get statistics for this adapter."""
        stats = self._cache.stats()
        stats["memory_cache_info"] = {}

        # We need to provide name explicitly as wrappers do not handle it correctly.
        for method, method_name in (
            (self.get_python_package_version_records, "get_python_package_version_records"),
            (self.get_depends_on, "get_depends_on"),
        ):
            stats["memory_cache_info"][method_name] = dict(method.cache_info()._asdict())

        return stats<|MERGE_RESOLUTION|>--- conflicted
+++ resolved
@@ -993,30 +993,7 @@
         """Retrieve listing of all Python packages known to graph database instance."""
         return set(item[0] for item in self._session.query(PythonPackageVersionEntity.package_name).all())
 
-<<<<<<< HEAD
-    def create_python_package_version_entity(
-        self, package_name: str, package_version: str, index_url: str, *, only_if_package_seen: bool = False
-    ) -> Optional[Tuple[PythonPackageVersionEntity, bool]]:
-        """Create a Python package version entity in the graph database."""
-        kwargs = locals()
-        kwargs.pop("self")
-        raise NotImplementedError
-
-    def create_user_software_stack_pipfile(
-        self,
-        adviser_document_id: str,
-        pipfile_locked: dict,
-        run_software_environment: UserRunSoftwareEnvironmentModel = None,
-    ) -> PythonSoftwareStack:
-        """Create a user software stack entry from Pipfile.lock."""
-        kwargs = locals()
-        kwargs.pop("self")
-        raise NotImplementedError
-
     def _create_python_package_requirement(self, requirements: dict) -> List[PythonPackageRequirement]:
-=======
-    def create_python_package_requirement(self, requirements: dict) -> List[PythonPackageRequirement]:
->>>>>>> b03b5638
         """Create requirements for un-pinned Python packages."""
         result = []
         pipfile = Pipfile.from_dict(requirements)
