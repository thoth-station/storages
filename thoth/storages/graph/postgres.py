--- conflicted
+++ resolved
@@ -4657,13 +4657,8 @@
             for error_info in document["result"]["errors"]:
                 # Normalized in `_create_python_package_version'.
                 package_name = error_info.get("package_name") or error_info["package"]
-<<<<<<< HEAD
-                package_version = error_info.get("package_version", error_info["version"])
+                package_version = error_info.get("package_version") or error_info["version"]
                 index_url = error_info.get("index_url") or error_info["index"]
-=======
-                package_version = error_info.get("package_version") or error_info["version"]
-                index_url = error_info.get("index_url", error_info["index"])
->>>>>>> ff0f3d47
 
                 _LOGGER.info(
                     "Syncing solver errors for package %r in version %r from %r found by solver %r",
