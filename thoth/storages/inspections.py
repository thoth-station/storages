#!/usr/bin/env python3
# thoth-storages
# Copyright(C) 2018, 2019, 2020 Fridolin Pokorny
#
# This program is free software: you can redistribute it and / or modify
# it under the terms of the GNU General Public License as published by
# the Free Software Foundation, either version 3 of the License, or
# (at your option) any later version.
#
# This program is distributed in the hope that it will be useful,
# but WITHOUT ANY WARRANTY without even the implied warranty of
# MERCHANTABILITY or FITNESS FOR A PARTICULAR PURPOSE. See the
# GNU General Public License for more details.
#
# You should have received a copy of the GNU General Public License
# along with this program. If not, see <http://www.gnu.org/licenses/>.

"""Adapter for persisting Amun inspection results."""

import os
import logging
from typing import Any
from typing import Dict
from typing import Generator
from typing import Optional

from .ceph import CephStore
from .exceptions import NotFoundError

_LOGGER = logging.getLogger(__name__)


def _get_inspection_prefix(inspection_id: Optional[str] = None) -> str:
    """Get prefix where inspections store data.

    This configuration matches Amun configmap.
    """
    bucket_prefix = os.environ["THOTH_CEPH_BUCKET_PREFIX"]
    deployment_name = os.environ["THOTH_DEPLOYMENT_NAME"]

    if inspection_id is None:
        return f'{bucket_prefix}/{deployment_name}/inspections'

    return f'{bucket_prefix}/{deployment_name}/inspections/{inspection_id}'


class _InspectionBase:
    """A base class for inspection builds and results."""

    __slots__ = ["ceph", "inspection_id"]

    def connect(self) -> None:
        """Connect this adapter to Ceph."""
        self.ceph.connect()

    def is_connected(self) -> bool:
        """Check if this adapter is connected."""
        return self.ceph.is_connected()

    def check_connection(self) -> None:
        """Check connection of this adapter."""
        return self.ceph.check_connection()


class InspectionBuildsStore(_InspectionBase):
    """An adapter for manipulating with inspection builds."""

    def __init__(self, inspection_id: str) -> None:
        """Constructor."""
        prefix = f"{_get_inspection_prefix(inspection_id)}/build/"
        self.ceph = CephStore(prefix=prefix)
        self.inspection_id = inspection_id

    def retrieve_dockerfile(self) -> str:
        """Retrieve Dockerfile used during the build."""
        return self.ceph.retrieve_blob("Dockerfile").decode()

    def retrieve_log(self) -> str:
        """Retrieve logs (stdout together with stderr) reported during the build."""
        return self.ceph.retrieve_blob("log").decode()

    def retrieve_specification(self) -> Dict[str, Any]:
        """Retrieve specification used for the build, captures also run specification."""
        return self.ceph.retrieve_document("specification")


class InspectionResultsStore(_InspectionBase):
    """An adapter for manipulating with inspection results."""

    def __init__(self, inspection_id: str) -> None:
        """Constructor."""
        prefix = f"{_get_inspection_prefix(inspection_id)}/results/"
        self.ceph = CephStore(prefix=prefix)
        self.ceph.connect()
        self.inspection_id = inspection_id

    @classmethod
    def get_document_id(cls, document: Dict[str, Any]) -> str:
        """Get id under which the given document will be stored."""
        return document["inspection_id"]

    def get_results_count(self) -> int:
        """Obtain number of results produced during inspection run."""
        items = []
        items_set = set()
        for object_key in self.ceph.get_document_listing():
            item, _ = object_key.split("/", maxsplit=1)
            item_int = int(item)
            if item_int not in items_set:
                items_set.add(item_int)
                items.append(item_int)

        del items_set

        if len(items) == 0:
            raise NotFoundError(f"No results were found for inspection {self.inspection_id!r}")

        items.sort(reverse=False)

        if len(items) != items[-1] + 1:
            _LOGGER.warning("Some of the inspection results are missing")

        return items[-1] + 1

    def retrieve_hwinfo(self, item: int) -> Dict[str, Any]:
        """Obtain hardware information for the given inspection run."""
        return self.ceph.retrieve_document(f"{item}/hwinfo")

    def retrieve_log(self, item: int) -> str:
        """Obtain log for the given inspection run."""
        return self.ceph.retrieve_blob(f"{item}/log").decode()

    def retrieve_result(self, item: int) -> Dict[str, Any]:
        """Obtain the actual result for the given inspection run."""
        return self.ceph.retrieve_document(f"{item}/result")

    def iter_inspection_results(self) -> Generator[Dict[str, Any], None, None]:
        """Iterate over inspection results."""
        for item in range(self.get_results_count()):
            yield self.retrieve_result(item)


class InspectionStore:
    """Adapter for manipulating with Amun inspections."""

    __slots__ = ["build", "results", "inspection_id"]

    def __init__(self, inspection_id: str) -> None:
        """A representation of an inspection."""
        self.inspection_id = inspection_id
        self.build = InspectionBuildsStore(inspection_id)
        self.results = InspectionResultsStore(inspection_id)

    def retrieve_specification(self) -> Dict[str, Any]:
        """Retrieve specification used for this inspection."""
        return self.build.retrieve_specification()

    def connect(self) -> None:
        """Connect this adapter."""
        self.build.connect()
        self.results.connect()

    def is_connected(self) -> bool:
        """Check if this adapter is connected."""
        return self.build.is_connected() and self.results.is_connected()

    def check_connection(self):
        """Check connections of this adapter."""
        self.build.check_connection()
        self.results.check_connection()

    def exists(self) -> bool:
        """Check if the given inspection exists."""
        # Specification is stored as one of the very first inspection results.
<<<<<<< HEAD
        return self.builds.ceph.document_exists("specification")

    @classmethod
    def iter_inspections(cls) -> Generator[str, None, None]:
        """Iterate over inspection ids stored."""
        ceph = CephStore(prefix=_get_inspection_prefix())
        ceph.connect()

        last_id = None
        for item in ceph.get_document_listing():
            inspection_id = item.split("/", maxsplit=1)[0]
            if last_id == inspection_id:
                # Return only unique inspection ids, discard any results placed under the given prefix.
                continue

            last_id = inspection_id
            yield inspection_id

    @classmethod
    def get_inspection_count(cls) -> int:
        """Get number of inspection stored."""
        return sum(1 for _ in cls.iter_inspections())
=======
        return self.build.ceph.document_exists("specification")
>>>>>>> 6a4b55ce
<|MERGE_RESOLUTION|>--- conflicted
+++ resolved
@@ -172,8 +172,7 @@
     def exists(self) -> bool:
         """Check if the given inspection exists."""
         # Specification is stored as one of the very first inspection results.
-<<<<<<< HEAD
-        return self.builds.ceph.document_exists("specification")
+        return self.build.ceph.document_exists("specification")
 
     @classmethod
     def iter_inspections(cls) -> Generator[str, None, None]:
@@ -194,7 +193,4 @@
     @classmethod
     def get_inspection_count(cls) -> int:
         """Get number of inspection stored."""
-        return sum(1 for _ in cls.iter_inspections())
-=======
-        return self.build.ceph.document_exists("specification")
->>>>>>> 6a4b55ce
+        return sum(1 for _ in cls.iter_inspections())