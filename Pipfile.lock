{
    "_meta": {
        "hash": {
            "sha256": "d3294db033d8f179e527513944d60377fe870a904536a1842119b36bb632b712"
        },
        "pipfile-spec": 6,
        "requires": {
            "python_version": "3.6"
        },
        "sources": [
            {
                "name": "pypi",
                "url": "https://pypi.python.org/simple",
                "verify_ssl": true
            }
        ]
    },
    "default": {
        "aiohttp": {
            "hashes": [
                "sha256:1e984191d1ec186881ffaed4581092ba04f7c61582a177b187d3a2f07ed9719e",
                "sha256:259ab809ff0727d0e834ac5e8a283dc5e3e0ecc30c4d80b3cd17a4139ce1f326",
                "sha256:2f4d1a4fdce595c947162333353d4a44952a724fba9ca3205a3df99a33d1307a",
                "sha256:32e5f3b7e511aa850829fbe5aa32eb455e5534eaa4b1ce93231d00e2f76e5654",
                "sha256:344c780466b73095a72c616fac5ea9c4665add7fc129f285fbdbca3cccf4612a",
                "sha256:460bd4237d2dbecc3b5ed57e122992f60188afe46e7319116da5eb8a9dfedba4",
                "sha256:4c6efd824d44ae697814a2a85604d8e992b875462c6655da161ff18fd4f29f17",
                "sha256:50aaad128e6ac62e7bf7bd1f0c0a24bc968a0c0590a726d5a955af193544bcec",
                "sha256:6206a135d072f88da3e71cc501c59d5abffa9d0bb43269a6dcd28d66bfafdbdd",
                "sha256:65f31b622af739a802ca6fd1a3076fd0ae523f8485c52924a89561ba10c49b48",
                "sha256:ae55bac364c405caa23a4f2d6cfecc6a0daada500274ffca4a9230e7129eac59",
                "sha256:b778ce0c909a2653741cb4b1ac7015b5c130ab9c897611df43ae6a58523cb965"
            ],
            "version": "==3.6.2"
        },
        "alembic": {
            "hashes": [
                "sha256:035ab00497217628bf5d0be82d664d8713ab13d37b630084da8e1f98facf4dbf"
            ],
            "version": "==1.4.2"
        },
        "amun": {
            "hashes": [
                "sha256:025738758afb52f1b028ebce299a91eea1f1f28004474887329c2f913100ac9b",
                "sha256:07572ad17071d35c4ffdadb9329cf20a0bd2f722d70b90deaa394b7242f5219c"
            ],
            "index": "pypi",
            "version": "==0.4.3"
        },
        "argo-workflows": {
            "hashes": [
                "sha256:00a0c0e14ecccd9694b14cce9895e83a161929818ccf2c4c6d1e3681762d9539",
                "sha256:1d36d0e56c472c9af98cdfc21a0a9d3087227ee8d118310f2ac6649df124c5d5"
            ],
            "version": "==2.1.4"
        },
        "async-timeout": {
            "hashes": [
                "sha256:0c3c816a028d47f659d6ff5c745cb2acf1f966da1fe5c19c77a70282b25f4c5f",
                "sha256:4291ca197d287d274d0b6cb5d6f8f8f82d434ed288f962539ff18cc9012f9ea3"
            ],
            "version": "==3.0.1"
        },
        "attrdict": {
            "hashes": [
                "sha256:35c90698b55c683946091177177a9e9c0713a0860f0e049febd72649ccd77b70",
                "sha256:9432e3498c74ff7e1b20b3d93b45d766b71cbffa90923496f82c4ae38b92be34"
            ],
            "version": "==2.0.1"
        },
        "attrs": {
            "hashes": [
                "sha256:08a96c641c3a74e44eb59afb61a24f2cb9f4d7188748e76ba4bb5edfa3cb7d1c",
                "sha256:f7b7ce16570fe9965acd6d30101a28f62fb4a7f9e926b3bbc9b61f8b04247e72"
            ],
            "version": "==19.3.0"
        },
        "beautifulsoup4": {
            "hashes": [
                "sha256:194ec62a25438adcb3fdb06378b26559eda1ea8a747367d34c33cef9c7f48d57",
                "sha256:90f8e61121d6ae58362ce3bed8cd997efb00c914eae0ff3d363c32f9a9822d10",
                "sha256:f0abd31228055d698bb392a826528ea08ebb9959e6bea17c606fd9c9009db938"
            ],
            "version": "==4.6.3"
        },
        "boto3": {
            "hashes": [
                "sha256:2616351c98eec18d20a1d64b33355c86cd855ac96219d1b8428c9bfc590bde53",
                "sha256:7daad26a008c91dd7b82fde17d246d1fe6e4b3813426689ef8bac9017a277cfb"
            ],
            "index": "pypi",
            "version": "==1.14.12"
        },
        "botocore": {
            "hashes": [
<<<<<<< HEAD
                "sha256:37b65cc48c99b7dd4d5606e56f76ecd88eb7be392ea8a166df734a6b3035301c",
                "sha256:5ac9b53a75852fe4282be8741c8136e6948714fef6eff1bd9babb861f8647ba3"
            ],
            "version": "==1.17.13"
=======
                "sha256:45934d880378777cefeca727f369d1f5aebf6b254e9be58e7c77dd0b059338bb",
                "sha256:a94e0e2307f1b9fe3a84660842909cd2680b57a9fc9fb0c3a03b0afb2eadbe21"
            ],
            "version": "==1.17.12"
>>>>>>> 59fcb2b1
        },
        "cachetools": {
            "hashes": [
                "sha256:513d4ff98dd27f85743a8dc0e92f55ddb1b49e060c2d5961512855cda2c01a98",
                "sha256:bbaa39c3dede00175df2dc2b03d0cf18dd2d32a7de7beb68072d13043c9edb20"
            ],
            "version": "==4.1.1"
        },
        "certifi": {
            "hashes": [
                "sha256:5930595817496dd21bb8dc35dad090f1c2cd0adfaf21204bf6732ca5d8ee34d3",
                "sha256:8fc0819f1f30ba15bdb34cceffb9ef04d99f420f68eb75d901e9560b8749fc41"
            ],
            "version": "==2020.6.20"
        },
        "chardet": {
            "hashes": [
                "sha256:84ab92ed1c4d4f16916e05906b6b75a6c0fb5db821cc65e70cbd64a3e2a5eaae",
                "sha256:fc323ffcaeaed0e0a02bf4d117757b98aed530d9ed4531e3e15460124c106691"
            ],
            "version": "==3.0.4"
        },
        "click": {
            "hashes": [
                "sha256:d2b5255c7c6349bc1bd1e59e08cd12acbbd63ce649f2588755783aa94dfb6b1a",
                "sha256:dacca89f4bfadd5de3d7489b7c8a566eee0d3676333fbb50030263894c38c0dc"
            ],
            "index": "pypi",
            "version": "==7.1.2"
        },
        "daiquiri": {
            "hashes": [
                "sha256:0d5bf9c5719fbca4928dc2a882c165cd2b5c81be28f7f1626ced04c1c6b4aae2",
                "sha256:236183ba51f35f4ae0e23fd20119d0fa082995c08d77bd562dbc00ea8f504bf6"
            ],
            "version": "==2.1.1"
        },
        "delegator.py": {
            "hashes": [
                "sha256:814657d96b98a244c479e3d5f6e9e850ac333e85f807d6bc846e72bbb2537806",
                "sha256:e6cc9cedab9ae59b169ee0422e17231adedadb144e63c0b5a60e6ff8adf8521b"
            ],
            "version": "==0.1.1"
        },
        "dictdiffer": {
            "hashes": [
                "sha256:1adec0d67cdf6166bda96ae2934ddb5e54433998ceab63c984574d187cc563d2",
                "sha256:d79d9a39e459fe33497c858470ca0d2e93cb96621751de06d631856adfd9c390"
            ],
            "version": "==0.8.1"
        },
        "distro": {
            "hashes": [
                "sha256:0e58756ae38fbd8fc3020d54badb8eae17c5b9dcbed388b17bb55b8a5928df92",
                "sha256:df74eed763e18d10d0da624258524ae80486432cd17392d9c3d96f5e83cd2799"
            ],
            "version": "==1.5.0"
        },
        "docutils": {
            "hashes": [
                "sha256:6c4f696463b79f1fb8ba0c594b63840ebd41f059e92b31957c46b74a4599b6d0",
                "sha256:9e4d7ecfc600058e07ba661411a2b7de2fd0fafa17d1a7f7361cd47b1175c827",
                "sha256:a2aeea129088da402665e92e0b25b04b073c04b2dce4ab65caaa38b7ce2e1a99"
            ],
            "version": "==0.15.2"
        },
        "google-auth": {
            "hashes": [
                "sha256:5e3f540b7b0b892000d542cea6b818b837c230e9a4db9337bb2973bcae0fc078",
                "sha256:d6b390d3bb0969061ffec7e5766c45c1b39e13c302691e35029f1ad1ccd8ca3b"
            ],
            "version": "==1.18.0"
        },
        "idna": {
            "hashes": [
                "sha256:b307872f855b18632ce0c21c5e45be78c0ea7ae4c15c828c20788b26921eb3f6",
                "sha256:b97d804b1e9b523befed77c48dacec60e6dcb0b5391d57af6a65a312a90648c0"
            ],
            "version": "==2.10"
        },
        "idna-ssl": {
            "hashes": [
                "sha256:a933e3bb13da54383f9e8f35dc4f9cb9eb9b3b78c6b36f311254d6d0d92c6c7c"
            ],
            "markers": "python_version < '3.7'",
            "version": "==1.1.0"
        },
        "jinja2": {
            "hashes": [
                "sha256:89aab215427ef59c34ad58735269eb58b1a5808103067f7bb9d5836c651b3bb0",
                "sha256:f0a4641d3cf955324a89c04f3d94663aa4d638abe8f733ecd3582848e1c37035"
            ],
            "version": "==2.11.2"
        },
        "jmespath": {
            "hashes": [
                "sha256:b85d0567b8666149a93172712e68920734333c0ce7e89b78b3e987f71e5ed4f9",
                "sha256:cdf6525904cc597730141d61b36f2e4b8ecc257c420fa2f4549bac2c2d0cb72f"
            ],
            "version": "==0.10.0"
        },
        "jsonformatter": {
            "hashes": [
                "sha256:a9c21ffcb88d9798b5d126cd7b4b5f91ab01a2557bb03a3277a5277939975247"
            ],
            "version": "==0.2.3"
        },
        "kubernetes": {
            "hashes": [
                "sha256:0e24771ceb63ae18ab0d6a7b31e208a0ace7941adae785260840b123888f706c",
                "sha256:70bff95703a09f0a67473a22d13be36a158ab6e8facc59e64454a26b14690908"
            ],
            "version": "==10.0.0"
        },
        "lxml": {
            "hashes": [
                "sha256:06748c7192eab0f48e3d35a7adae609a329c6257495d5e53878003660dc0fec6",
                "sha256:0790ddca3f825dd914978c94c2545dbea5f56f008b050e835403714babe62a5f",
                "sha256:1aa7a6197c1cdd65d974f3e4953764eee3d9c7b67e3966616b41fab7f8f516b7",
                "sha256:22c6d34fdb0e65d5f782a4d1a1edb52e0a8365858dafb1c08cb1d16546cf0786",
                "sha256:2754d4406438c83144f9ffd3628bbe2dcc6d62b20dbc5c1ec4bc4385e5d44b42",
                "sha256:27ee0faf8077c7c1a589573b1450743011117f1aa1a91d5ae776bbc5ca6070f2",
                "sha256:2b02c106709466a93ed424454ce4c970791c486d5fcdf52b0d822a7e29789626",
                "sha256:2d1ddce96cf15f1254a68dba6935e6e0f1fe39247de631c115e84dd404a6f031",
                "sha256:4f282737d187ae723b2633856085c31ae5d4d432968b7f3f478a48a54835f5c4",
                "sha256:51bb4edeb36d24ec97eb3e6a6007be128b720114f9a875d6b370317d62ac80b9",
                "sha256:7eee37c1b9815e6505847aa5e68f192e8a1b730c5c7ead39ff317fde9ce29448",
                "sha256:7fd88cb91a470b383aafad554c3fe1ccf6dfb2456ff0e84b95335d582a799804",
                "sha256:9144ce36ca0824b29ebc2e02ca186e54040ebb224292072250467190fb613b96",
                "sha256:925baf6ff1ef2c45169f548cc85204433e061360bfa7d01e1be7ae38bef73194",
                "sha256:a636346c6c0e1092ffc202d97ec1843a75937d8c98aaf6771348ad6422e44bb0",
                "sha256:a87dbee7ad9dce3aaefada2081843caf08a44a8f52e03e0a4cc5819f8398f2f4",
                "sha256:a9e3b8011388e7e373565daa5e92f6c9cb844790dc18e43073212bb3e76f7007",
                "sha256:afb53edf1046599991fb4a7d03e601ab5f5422a5435c47ee6ba91ec3b61416a6",
                "sha256:b26719890c79a1dae7d53acac5f089d66fd8cc68a81f4e4bd355e45470dc25e1",
                "sha256:b7462cdab6fffcda853338e1741ce99706cdf880d921b5a769202ea7b94e8528",
                "sha256:b77975465234ff49fdad871c08aa747aae06f5e5be62866595057c43f8d2f62c",
                "sha256:c47a8a5d00060122ca5908909478abce7bbf62d812e3fc35c6c802df8fb01fe7",
                "sha256:c79e5debbe092e3c93ca4aee44c9a7631bdd407b2871cb541b979fd350bbbc29",
                "sha256:d8d40e0121ca1606aa9e78c28a3a7d88a05c06b3ca61630242cded87d8ce55fa",
                "sha256:ee2be8b8f72a2772e72ab926a3bccebf47bb727bda41ae070dc91d1fb759b726",
                "sha256:f95d28193c3863132b1f55c1056036bf580b5a488d908f7d22a04ace8935a3a9",
                "sha256:fadd2a63a2bfd7fb604508e553d1cf68eca250b2fbdbd81213b5f6f2fbf23529"
            ],
            "version": "==4.5.1"
        },
        "mako": {
            "hashes": [
                "sha256:8195c8c1400ceb53496064314c6736719c6f25e7479cd24c77be3d9361cddc27",
                "sha256:93729a258e4ff0747c876bd9e20df1b9758028946e976324ccd2d68245c7b6a9"
            ],
            "version": "==1.1.3"
        },
        "markupsafe": {
            "hashes": [
                "sha256:00bc623926325b26bb9605ae9eae8a215691f33cae5df11ca5424f06f2d1f473",
                "sha256:09027a7803a62ca78792ad89403b1b7a73a01c8cb65909cd876f7fcebd79b161",
                "sha256:09c4b7f37d6c648cb13f9230d847adf22f8171b1ccc4d5682398e77f40309235",
                "sha256:1027c282dad077d0bae18be6794e6b6b8c91d58ed8a8d89a89d59693b9131db5",
                "sha256:13d3144e1e340870b25e7b10b98d779608c02016d5184cfb9927a9f10c689f42",
                "sha256:24982cc2533820871eba85ba648cd53d8623687ff11cbb805be4ff7b4c971aff",
                "sha256:29872e92839765e546828bb7754a68c418d927cd064fd4708fab9fe9c8bb116b",
                "sha256:43a55c2930bbc139570ac2452adf3d70cdbb3cfe5912c71cdce1c2c6bbd9c5d1",
                "sha256:46c99d2de99945ec5cb54f23c8cd5689f6d7177305ebff350a58ce5f8de1669e",
                "sha256:500d4957e52ddc3351cabf489e79c91c17f6e0899158447047588650b5e69183",
                "sha256:535f6fc4d397c1563d08b88e485c3496cf5784e927af890fb3c3aac7f933ec66",
                "sha256:596510de112c685489095da617b5bcbbac7dd6384aeebeda4df6025d0256a81b",
                "sha256:62fe6c95e3ec8a7fad637b7f3d372c15ec1caa01ab47926cfdf7a75b40e0eac1",
                "sha256:6788b695d50a51edb699cb55e35487e430fa21f1ed838122d722e0ff0ac5ba15",
                "sha256:6dd73240d2af64df90aa7c4e7481e23825ea70af4b4922f8ede5b9e35f78a3b1",
                "sha256:717ba8fe3ae9cc0006d7c451f0bb265ee07739daf76355d06366154ee68d221e",
                "sha256:79855e1c5b8da654cf486b830bd42c06e8780cea587384cf6545b7d9ac013a0b",
                "sha256:7c1699dfe0cf8ff607dbdcc1e9b9af1755371f92a68f706051cc8c37d447c905",
                "sha256:88e5fcfb52ee7b911e8bb6d6aa2fd21fbecc674eadd44118a9cc3863f938e735",
                "sha256:8defac2f2ccd6805ebf65f5eeb132adcf2ab57aa11fdf4c0dd5169a004710e7d",
                "sha256:98c7086708b163d425c67c7a91bad6e466bb99d797aa64f965e9d25c12111a5e",
                "sha256:9add70b36c5666a2ed02b43b335fe19002ee5235efd4b8a89bfcf9005bebac0d",
                "sha256:9bf40443012702a1d2070043cb6291650a0841ece432556f784f004937f0f32c",
                "sha256:ade5e387d2ad0d7ebf59146cc00c8044acbd863725f887353a10df825fc8ae21",
                "sha256:b00c1de48212e4cc9603895652c5c410df699856a2853135b3967591e4beebc2",
                "sha256:b1282f8c00509d99fef04d8ba936b156d419be841854fe901d8ae224c59f0be5",
                "sha256:b2051432115498d3562c084a49bba65d97cf251f5a331c64a12ee7e04dacc51b",
                "sha256:ba59edeaa2fc6114428f1637ffff42da1e311e29382d81b339c1817d37ec93c6",
                "sha256:c8716a48d94b06bb3b2524c2b77e055fb313aeb4ea620c8dd03a105574ba704f",
                "sha256:cd5df75523866410809ca100dc9681e301e3c27567cf498077e8551b6d20e42f",
                "sha256:cdb132fc825c38e1aeec2c8aa9338310d29d337bebbd7baa06889d09a60a1fa2",
                "sha256:e249096428b3ae81b08327a63a485ad0878de3fb939049038579ac0ef61e17e7",
                "sha256:e8313f01ba26fbbe36c7be1966a7b7424942f670f38e666995b88d012765b9be"
            ],
            "version": "==1.1.1"
        },
        "mock": {
            "hashes": [
                "sha256:3f9b2c0196c60d21838f307f5825a7b86b678cedc58ab9e50a8988187b4d81e0",
                "sha256:dd33eb70232b6118298d516bbcecd26704689c386594f0f3c4f13867b2c56f72"
            ],
            "version": "==4.0.2"
        },
        "multidict": {
            "hashes": [
                "sha256:1ece5a3369835c20ed57adadc663400b5525904e53bae59ec854a5d36b39b21a",
                "sha256:275ca32383bc5d1894b6975bb4ca6a7ff16ab76fa622967625baeebcf8079000",
                "sha256:3750f2205b800aac4bb03b5ae48025a64e474d2c6cc79547988ba1d4122a09e2",
                "sha256:4538273208e7294b2659b1602490f4ed3ab1c8cf9dbdd817e0e9db8e64be2507",
                "sha256:5141c13374e6b25fe6bf092052ab55c0c03d21bd66c94a0e3ae371d3e4d865a5",
                "sha256:51a4d210404ac61d32dada00a50ea7ba412e6ea945bbe992e4d7a595276d2ec7",
                "sha256:5cf311a0f5ef80fe73e4f4c0f0998ec08f954a6ec72b746f3c179e37de1d210d",
                "sha256:6513728873f4326999429a8b00fc7ceddb2509b01d5fd3f3be7881a257b8d463",
                "sha256:7388d2ef3c55a8ba80da62ecfafa06a1c097c18032a501ffd4cabbc52d7f2b19",
                "sha256:9456e90649005ad40558f4cf51dbb842e32807df75146c6d940b6f5abb4a78f3",
                "sha256:c026fe9a05130e44157b98fea3ab12969e5b60691a276150db9eda71710cd10b",
                "sha256:d14842362ed4cf63751648e7672f7174c9818459d169231d03c56e84daf90b7c",
                "sha256:e0d072ae0f2a179c375f67e3da300b47e1a83293c554450b29c900e50afaae87",
                "sha256:f07acae137b71af3bb548bd8da720956a3bc9f9a0b87733e0899226a2317aeb7",
                "sha256:fbb77a75e529021e7c4a8d4e823d88ef4d23674a202be4f5addffc72cbb91430",
                "sha256:fcfbb44c59af3f8ea984de67ec7c306f618a3ec771c2843804069917a8f2e255",
                "sha256:feed85993dbdb1dbc29102f50bca65bdc68f2c0c8d352468c25b54874f23c39d"
            ],
            "version": "==4.7.6"
        },
        "oauthlib": {
            "hashes": [
                "sha256:bee41cc35fcca6e988463cacc3bcb8a96224f470ca547e697b604cc697b2f889",
                "sha256:df884cd6cbe20e32633f1db1072e9356f53638e4361bef4e8b03c9127c9328ea"
            ],
            "version": "==3.1.0"
        },
        "openshift": {
            "hashes": [
                "sha256:d8462c4bc3eaaa5a11623d6d67048c3e0b16558fa23675ffd85157d66696ff39"
            ],
            "version": "==0.10.3"
        },
        "packaging": {
            "hashes": [
                "sha256:4357f74f47b9c12db93624a82154e9b120fa8293699949152b22065d556079f8",
                "sha256:998416ba6962ae7fbd6596850b80e17859a5753ba17c32284f67bfff33784181"
            ],
            "version": "==20.4"
        },
        "pexpect": {
            "hashes": [
                "sha256:0b48a55dcb3c05f3329815901ea4fc1537514d6ba867a152b581d69ae3710937",
                "sha256:fc65a43959d153d0114afe13997d439c22823a27cefceb5ff35c2178c6784c0c"
            ],
            "version": "==4.8.0"
        },
        "psycopg2-binary": {
            "hashes": [
                "sha256:008da3ab51adc70a5f1cfbbe5db3a22607ab030eb44bcecf517ad11a0c2b3cac",
                "sha256:07cf82c870ec2d2ce94d18e70c13323c89f2f2a2628cbf1feee700630be2519a",
                "sha256:08507efbe532029adee21b8d4c999170a83760d38249936038bd0602327029b5",
                "sha256:107d9be3b614e52a192719c6bf32e8813030020ea1d1215daa86ded9a24d8b04",
                "sha256:17a0ea0b0eabf07035e5e0d520dabc7950aeb15a17c6d36128ba99b2721b25b1",
                "sha256:3286541b9d85a340ee4ed42732d15fc1bb441dc500c97243a768154ab8505bb5",
                "sha256:3939cf75fc89c5e9ed836e228c4a63604dff95ad19aed2bbf71d5d04c15ed5ce",
                "sha256:40abc319f7f26c042a11658bf3dd3b0b3bceccf883ec1c565d5c909a90204434",
                "sha256:51f7823f1b087d2020d8e8c9e6687473d3d239ba9afc162d9b2ab6e80b53f9f9",
                "sha256:6bb2dd006a46a4a4ce95201f836194eb6a1e863f69ee5bab506673e0ca767057",
                "sha256:702f09d8f77dc4794651f650828791af82f7c2efd8c91ae79e3d9fe4bb7d4c98",
                "sha256:7036ccf715925251fac969f4da9ad37e4b7e211b1e920860148a10c0de963522",
                "sha256:7b832d76cc65c092abd9505cc670c4e3421fd136fb6ea5b94efbe4c146572505",
                "sha256:8f74e631b67482d504d7e9cf364071fc5d54c28e79a093ff402d5f8f81e23bfa",
                "sha256:930315ac53dc65cbf52ab6b6d27422611f5fb461d763c531db229c7e1af6c0b3",
                "sha256:96d3038f5bd061401996614f65d27a4ecb62d843eb4f48e212e6d129171a721f",
                "sha256:a20299ee0ea2f9cca494396ac472d6e636745652a64a418b39522c120fd0a0a4",
                "sha256:a34826d6465c2e2bbe9d0605f944f19d2480589f89863ed5f091943be27c9de4",
                "sha256:a69970ee896e21db4c57e398646af9edc71c003bc52a3cc77fb150240fefd266",
                "sha256:b9a8b391c2b0321e0cd7ec6b4cfcc3dd6349347bd1207d48bcb752aa6c553a66",
                "sha256:ba13346ff6d3eb2dca0b6fa0d8a9d999eff3dcd9b55f3a890f12b0b6362b2b38",
                "sha256:bb0608694a91db1e230b4a314e8ed00ad07ed0c518f9a69b83af2717e31291a3",
                "sha256:c8830b7d5f16fd79d39b21e3d94f247219036b29b30c8270314c46bf8b732389",
                "sha256:cac918cd7c4c498a60f5d2a61d4f0a6091c2c9490d81bc805c963444032d0dab",
                "sha256:cc30cb900f42c8a246e2cb76539d9726f407330bc244ca7729c41a44e8d807fb",
                "sha256:ccdc6a87f32b491129ada4b87a43b1895cf2c20fdb7f98ad979647506ffc41b6",
                "sha256:d1a8b01f6a964fec702d6b6dac1f91f2b9f9fe41b310cbb16c7ef1fac82df06d",
                "sha256:e004db88e5a75e5fdab1620fb9f90c9598c2a195a594225ac4ed2a6f1c23e162",
                "sha256:eb2f43ae3037f1ef5e19339c41cf56947021ac892f668765cd65f8ab9814192e",
                "sha256:fa466306fcf6b39b8a61d003123d442b23707d635a5cb05ac4e1b62cc79105cd"
            ],
            "index": "pypi",
            "version": "==2.8.5"
        },
        "ptyprocess": {
            "hashes": [
                "sha256:923f299cc5ad920c68f2bc0bc98b75b9f838b93b599941a6b63ddbc2476394c0",
                "sha256:d7cc528d76e76342423ca640335bd3633420dc1366f258cb31d05e865ef5ca1f"
            ],
            "version": "==0.6.0"
        },
        "pyasn1": {
            "hashes": [
                "sha256:39c7e2ec30515947ff4e87fb6f456dfc6e84857d34be479c9d4a4ba4bf46aa5d",
                "sha256:aef77c9fb94a3ac588e87841208bdec464471d9871bd5050a287cc9a475cd0ba"
            ],
            "version": "==0.4.8"
        },
        "pyasn1-modules": {
            "hashes": [
                "sha256:905f84c712230b2c592c19470d3ca8d552de726050d1d1716282a1f6146be65e",
                "sha256:a50b808ffeb97cb3601dd25981f6b016cbb3d31fbf57a8b8a87428e6158d0c74"
            ],
            "version": "==0.2.8"
        },
        "pyelftools": {
            "hashes": [
                "sha256:86ac6cee19f6c945e8dedf78c6ee74f1112bd14da5a658d8c9d4103aed5756a2",
                "sha256:cc0ea0de82b240a73ef4056fce44acbb4727dca7d66759371aff2bad457ed711"
            ],
            "version": "==0.26"
        },
        "pyparsing": {
            "hashes": [
                "sha256:c203ec8783bf771a155b207279b9bccb8dea02d8f0c9e5f8ead507bc3246ecc1",
                "sha256:ef9d7589ef3c200abe66653d3f1ab1033c3c419ae9b9bdb1240a85b024efc88b"
            ],
            "version": "==2.4.7"
        },
        "python-dateutil": {
            "hashes": [
                "sha256:73ebfe9dbf22e832286dafa60473e4cd239f8592f699aa5adaf10050e6e1823c",
                "sha256:75bb3f31ea686f1197762692a9ee6a7550b59fc6ca3a1f4b5d7e32fb98e2da2a"
            ],
            "index": "pypi",
            "version": "==2.8.1"
        },
        "python-editor": {
            "hashes": [
                "sha256:1bf6e860a8ad52a14c3ee1252d5dc25b2030618ed80c022598f00176adc8367d",
                "sha256:51fda6bcc5ddbbb7063b2af7509e43bd84bfc32a4ff71349ec7847713882327b",
                "sha256:5f98b069316ea1c2ed3f67e7f5df6c0d8f10b689964a4a811ff64f0106819ec8"
            ],
            "version": "==1.0.4"
        },
        "python-json-logger": {
            "hashes": [
                "sha256:b7a31162f2a01965a5efb94453ce69230ed208468b0bbc7fdfc56e6d8df2e281"
            ],
            "version": "==0.1.11"
        },
        "python-string-utils": {
            "hashes": [
                "sha256:dcf9060b03f07647c0a603408dc8b03f807f3b54a05c6e19eb14460256fac0cb",
                "sha256:f1a88700baf99db1a9b6953f44181ad9ca56623c81e257e6009707e2e7851fa4"
            ],
            "version": "==1.0.0"
        },
        "pytz": {
            "hashes": [
                "sha256:a494d53b6d39c3c6e44c3bec237336e14305e4f29bbf800b599253057fbb79ed",
                "sha256:c35965d010ce31b23eeb663ed3cc8c906275d6be1a34393a1d73a41febf4a048"
            ],
            "version": "==2020.1"
        },
        "pyyaml": {
            "hashes": [
                "sha256:06a0d7ba600ce0b2d2fe2e78453a470b5a6e000a985dd4a4e54e436cc36b0e97",
                "sha256:240097ff019d7c70a4922b6869d8a86407758333f02203e0fc6ff79c5dcede76",
                "sha256:4f4b913ca1a7319b33cfb1369e91e50354d6f07a135f3b901aca02aa95940bd2",
                "sha256:69f00dca373f240f842b2931fb2c7e14ddbacd1397d57157a9b005a6a9942648",
                "sha256:73f099454b799e05e5ab51423c7bcf361c58d3206fa7b0d555426b1f4d9a3eaf",
                "sha256:74809a57b329d6cc0fdccee6318f44b9b8649961fa73144a98735b0aaf029f1f",
                "sha256:7739fc0fa8205b3ee8808aea45e968bc90082c10aef6ea95e855e10abf4a37b2",
                "sha256:95f71d2af0ff4227885f7a6605c37fd53d3a106fcab511b8860ecca9fcf400ee",
                "sha256:b8eac752c5e14d3eca0e6dd9199cd627518cb5ec06add0de9d32baeee6fe645d",
                "sha256:cc8955cfbfc7a115fa81d85284ee61147059a753344bc51098f3ccd69b0d7e0c",
                "sha256:d13155f591e6fcc1ec3b30685d50bf0711574e2c0dfffd7644babf8b5102ca1a"
            ],
            "index": "pypi",
            "version": "==5.3.1"
        },
        "requests": {
            "hashes": [
                "sha256:b3559a131db72c33ee969480840fff4bb6dd111de7dd27c8ee1f820f4f00231b",
                "sha256:fe75cc94a9443b9246fc7049224f75604b113c36acb93f87b80ed42c44cbb898"
            ],
            "version": "==2.24.0"
        },
        "requests-oauthlib": {
            "hashes": [
                "sha256:7f71572defaecd16372f9006f33c2ec8c077c3cfa6f5911a9a90202beb513f3d",
                "sha256:b4261601a71fd721a8bd6d7aa1cc1d6a8a93b4a9f5e96626f8e4d91e8beeaa6a"
            ],
            "version": "==1.3.0"
        },
        "rfc5424-logging-handler": {
            "hashes": [
                "sha256:9ae14073ef6d76d0c730ad6b6e3aeece841a6d413672d282876c0506dc097257",
                "sha256:eaba528e47fba3e2845d52d559885cbc27a37db42a9d265ea539b3b4452d3057"
            ],
            "version": "==1.4.3"
        },
        "rsa": {
            "hashes": [
                "sha256:109ea5a66744dd859bf16fe904b8d8b627adafb9408753161e766a92e7d681fa",
                "sha256:6166864e23d6b5195a5cfed6cd9fed0fe774e226d8f854fcb23b7bbef0350233"
            ],
            "markers": "python_version >= '3'",
            "version": "==4.6"
        },
        "ruamel.yaml": {
            "hashes": [
                "sha256:0962fd7999e064c4865f96fb1e23079075f4a2a14849bcdc5cdba53a24f9759b",
                "sha256:099c644a778bf72ffa00524f78dd0b6476bca94a1da344130f4bf3381ce5b954"
            ],
            "version": "==0.16.10"
        },
        "ruamel.yaml.clib": {
            "hashes": [
                "sha256:1e77424825caba5553bbade750cec2277ef130647d685c2b38f68bc03453bac6",
                "sha256:392b7c371312abf27fb549ec2d5e0092f7ef6e6c9f767bfb13e83cb903aca0fd",
                "sha256:4d55386129291b96483edcb93b381470f7cd69f97585829b048a3d758d31210a",
                "sha256:550168c02d8de52ee58c3d8a8193d5a8a9491a5e7b2462d27ac5bf63717574c9",
                "sha256:57933a6986a3036257ad7bf283529e7c19c2810ff24c86f4a0cfeb49d2099919",
                "sha256:615b0396a7fad02d1f9a0dcf9f01202bf9caefee6265198f252c865f4227fcc6",
                "sha256:77556a7aa190be9a2bd83b7ee075d3df5f3c5016d395613671487e79b082d784",
                "sha256:7aee724e1ff424757b5bd8f6c5bbdb033a570b2b4683b17ace4dbe61a99a657b",
                "sha256:8073c8b92b06b572e4057b583c3d01674ceaf32167801fe545a087d7a1e8bf52",
                "sha256:9c6d040d0396c28d3eaaa6cb20152cb3b2f15adf35a0304f4f40a3cf9f1d2448",
                "sha256:a0ff786d2a7dbe55f9544b3f6ebbcc495d7e730df92a08434604f6f470b899c5",
                "sha256:b1b7fcee6aedcdc7e62c3a73f238b3d080c7ba6650cd808bce8d7761ec484070",
                "sha256:b66832ea8077d9b3f6e311c4a53d06273db5dc2db6e8a908550f3c14d67e718c",
                "sha256:be018933c2f4ee7de55e7bd7d0d801b3dfb09d21dad0cce8a97995fd3e44be30",
                "sha256:d0d3ac228c9bbab08134b4004d748cf9f8743504875b3603b3afbb97e3472947",
                "sha256:d10e9dd744cf85c219bf747c75194b624cc7a94f0c80ead624b06bfa9f61d3bc",
                "sha256:ea4362548ee0cbc266949d8a441238d9ad3600ca9910c3fe4e82ee3a50706973",
                "sha256:ed5b3698a2bb241b7f5cbbe277eaa7fe48b07a58784fba4f75224fd066d253ad",
                "sha256:f9dcc1ae73f36e8059589b601e8e4776b9976effd76c21ad6a855a74318efd6e"
            ],
            "markers": "platform_python_implementation == 'CPython' and python_version < '3.9'",
            "version": "==0.2.0"
        },
        "s3transfer": {
            "hashes": [
                "sha256:2482b4259524933a022d59da830f51bd746db62f047d6eb213f2f8855dcb8a13",
                "sha256:921a37e2aefc64145e7b73d50c71bb4f26f46e4c9f414dc648c6245ff92cf7db"
            ],
            "version": "==0.3.3"
        },
        "semantic-version": {
            "hashes": [
                "sha256:45e4b32ee9d6d70ba5f440ec8cc5221074c7f4b0e8918bdab748cc37912440a9",
                "sha256:d2cb2de0558762934679b9a104e82eca7af448c9f4974d1f3eeccff651df8a54"
            ],
            "version": "==2.8.5"
        },
        "sentry-sdk": {
            "hashes": [
                "sha256:06825c15a78934e78941ea25910db71314c891608a46492fc32c15902c6b2119",
                "sha256:3ac0c430761b3cb7682ce612151d829f8644bb3830d4e530c75b02ceb745ff49"
            ],
            "version": "==0.15.1"
        },
        "six": {
            "hashes": [
                "sha256:30639c035cdb23534cd4aa2dd52c3bf48f06e5f4a941509c8bafd8ce11080259",
                "sha256:8b74bedcbbbaca38ff6d7491d76f2b06b3592611af620f8426e82dddb04a5ced"
            ],
            "version": "==1.15.0"
        },
        "sqlalchemy": {
            "hashes": [
                "sha256:0942a3a0df3f6131580eddd26d99071b48cfe5aaf3eab2783076fbc5a1c1882e",
                "sha256:0ec575db1b54909750332c2e335c2bb11257883914a03bc5a3306a4488ecc772",
                "sha256:109581ccc8915001e8037b73c29590e78ce74be49ca0a3630a23831f9e3ed6c7",
                "sha256:16593fd748944726540cd20f7e83afec816c2ac96b082e26ae226e8f7e9688cf",
                "sha256:427273b08efc16a85aa2b39892817e78e3ed074fcb89b2a51c4979bae7e7ba98",
                "sha256:50c4ee32f0e1581828843267d8de35c3298e86ceecd5e9017dc45788be70a864",
                "sha256:512a85c3c8c3995cc91af3e90f38f460da5d3cade8dc3a229c8e0879037547c9",
                "sha256:57aa843b783179ab72e863512e14bdcba186641daf69e4e3a5761d705dcc35b1",
                "sha256:621f58cd921cd71ba6215c42954ffaa8a918eecd8c535d97befa1a8acad986dd",
                "sha256:6ac2558631a81b85e7fb7a44e5035347938b0a73f5fdc27a8566777d0792a6a4",
                "sha256:716754d0b5490bdcf68e1e4925edc02ac07209883314ad01a137642ddb2056f1",
                "sha256:736d41cfebedecc6f159fc4ac0769dc89528a989471dc1d378ba07d29a60ba1c",
                "sha256:8619b86cb68b185a778635be5b3e6018623c0761dde4df2f112896424aa27bd8",
                "sha256:87fad64529cde4f1914a5b9c383628e1a8f9e3930304c09cf22c2ae118a1280e",
                "sha256:89494df7f93b1836cae210c42864b292f9b31eeabca4810193761990dc689cce",
                "sha256:8cac7bb373a5f1423e28de3fd5fc8063b9c8ffe8957dc1b1a59cb90453db6da1",
                "sha256:8fd452dc3d49b3cc54483e033de6c006c304432e6f84b74d7b2c68afa2569ae5",
                "sha256:adad60eea2c4c2a1875eb6305a0b6e61a83163f8e233586a4d6a55221ef984fe",
                "sha256:c26f95e7609b821b5f08a72dab929baa0d685406b953efd7c89423a511d5c413",
                "sha256:cbe1324ef52ff26ccde2cb84b8593c8bf930069dfc06c1e616f1bfd4e47f48a3",
                "sha256:d05c4adae06bd0c7f696ae3ec8d993ed8ffcc4e11a76b1b35a5af8a099bd2284",
                "sha256:d98bc827a1293ae767c8f2f18be3bb5151fd37ddcd7da2a5f9581baeeb7a3fa1",
                "sha256:da2fb75f64792c1fc64c82313a00c728a7c301efe6a60b7a9fe35b16b4368ce7",
                "sha256:e4624d7edb2576cd72bb83636cd71c8ce544d8e272f308bd80885056972ca299",
                "sha256:e89e0d9e106f8a9180a4ca92a6adde60c58b1b0299e1b43bd5e0312f535fbf33",
                "sha256:f11c2437fb5f812d020932119ba02d9e2bc29a6eca01a055233a8b449e3e1e7d",
                "sha256:f57be5673e12763dd400fea568608700a63ce1c6bd5bdbc3cc3a2c5fdb045274",
                "sha256:fc728ece3d5c772c196fd338a99798e7efac7a04f9cb6416299a3638ee9a94cd"
            ],
            "index": "pypi",
            "version": "==1.3.18"
        },
        "sqlalchemy-utils": {
            "hashes": [
                "sha256:7a7fab14bed80df065412bbf71a0a9b0bfeb4b7c111c2d9bffe57283082f3a6b"
            ],
            "index": "pypi",
            "version": "==0.36.6"
        },
        "thoth-analyzer": {
            "hashes": [
                "sha256:3f830334a3ba725cacf64ccc756e42f0c7946fd8038da6565cb2de569ea5c9c1",
                "sha256:8a29ce615e5feddd301a8c6656132268bede23d4187a5cfb60f790f80cd04dc1"
            ],
            "version": "==0.1.8"
        },
        "thoth-common": {
            "hashes": [
                "sha256:b92582dc92a7b385327ecb594f43b855857c4e0acffaedbface86b9e26203d62",
                "sha256:dc4e36ff6bb500619b4fedb1b5c9b4f57e5d6e3dfdab96b0ddeeb288b9746a07"
            ],
            "index": "pypi",
            "version": "==0.13.12"
        },
        "thoth-python": {
            "hashes": [
                "sha256:17eebcfcb52c4b4a834f9c64bc1f0d14f5b5b4c64e7290df75c6e38eaa9d7bf8",
                "sha256:cfafbf578bcd9a8a9e366281a22fc40b4c4273b255d93a068e0d82d64688a7be"
            ],
            "index": "pypi",
            "version": "==0.10.0"
        },
        "toml": {
            "hashes": [
                "sha256:926b612be1e5ce0634a2ca03470f95169cf16f939018233a670519cb4ac58b0f",
                "sha256:bda89d5935c2eac546d648028b9901107a595863cb36bae0c73ac804a9b4ce88"
            ],
            "version": "==0.10.1"
        },
        "typing-extensions": {
            "hashes": [
                "sha256:6e95524d8a547a91e08f404ae485bbb71962de46967e1b71a0cb89af24e761c5",
                "sha256:79ee589a3caca649a9bfd2a8de4709837400dfa00b6cc81962a1e6a1815969ae",
                "sha256:f8d2bd89d25bc39dabe7d23df520442fa1d8969b82544370e03d88b5a591c392"
            ],
            "markers": "python_version < '3.7'",
            "version": "==3.7.4.2"
        },
        "tzlocal": {
            "hashes": [
                "sha256:643c97c5294aedc737780a49d9df30889321cbe1204eac2c2ec6134035a92e44",
                "sha256:e2cb6c6b5b604af38597403e9852872d7f534962ae2954c7f35efcb1ccacf4a4"
            ],
            "version": "==2.1"
        },
        "urllib3": {
            "hashes": [
                "sha256:3018294ebefce6572a474f0604c2021e33b3fd8006ecd11d62107a5d2a963527",
                "sha256:88206b0eb87e6d677d424843ac5209e3fb9d0190d0ee169599165ec25e9d9115"
            ],
            "markers": "python_version != '3.4'",
            "version": "==1.25.9"
        },
        "voluptuous": {
            "hashes": [
                "sha256:2abc341dbc740c5e2302c7f9b8e2e243194fb4772585b991931cb5b22e9bf456"
            ],
            "index": "pypi",
            "version": "==0.11.7"
        },
        "websocket-client": {
            "hashes": [
                "sha256:0fc45c961324d79c781bab301359d5a1b00b13ad1b10415a4780229ef71a5549",
                "sha256:d735b91d6d1692a6a181f2a8c9e0238e5f6373356f561bb9dc4c7af36f452010"
            ],
            "version": "==0.57.0"
        },
        "yarl": {
            "hashes": [
                "sha256:0c2ab325d33f1b824734b3ef51d4d54a54e0e7a23d13b86974507602334c2cce",
                "sha256:0ca2f395591bbd85ddd50a82eb1fde9c1066fafe888c5c7cc1d810cf03fd3cc6",
                "sha256:2098a4b4b9d75ee352807a95cdf5f10180db903bc5b7270715c6bbe2551f64ce",
                "sha256:25e66e5e2007c7a39541ca13b559cd8ebc2ad8fe00ea94a2aad28a9b1e44e5ae",
                "sha256:26d7c90cb04dee1665282a5d1a998defc1a9e012fdca0f33396f81508f49696d",
                "sha256:308b98b0c8cd1dfef1a0311dc5e38ae8f9b58349226aa0533f15a16717ad702f",
                "sha256:3ce3d4f7c6b69c4e4f0704b32eca8123b9c58ae91af740481aa57d7857b5e41b",
                "sha256:58cd9c469eced558cd81aa3f484b2924e8897049e06889e8ff2510435b7ef74b",
                "sha256:5b10eb0e7f044cf0b035112446b26a3a2946bca9d7d7edb5e54a2ad2f6652abb",
                "sha256:6faa19d3824c21bcbfdfce5171e193c8b4ddafdf0ac3f129ccf0cdfcb083e462",
                "sha256:944494be42fa630134bf907714d40207e646fd5a94423c90d5b514f7b0713fea",
                "sha256:a161de7e50224e8e3de6e184707476b5a989037dcb24292b391a3d66ff158e70",
                "sha256:a4844ebb2be14768f7994f2017f70aca39d658a96c786211be5ddbe1c68794c1",
                "sha256:c2b509ac3d4b988ae8769901c66345425e361d518aecbe4acbfc2567e416626a",
                "sha256:c9959d49a77b0e07559e579f38b2f3711c2b8716b8410b320bf9713013215a1b",
                "sha256:d8cdee92bc930d8b09d8bd2043cedd544d9c8bd7436a77678dd602467a993080",
                "sha256:e15199cdb423316e15f108f51249e44eb156ae5dba232cb73be555324a1d49c2"
            ],
            "version": "==1.4.2"
        }
    },
    "develop": {
        "alabaster": {
            "hashes": [
                "sha256:446438bdcca0e05bd45ea2de1668c1d9b032e1a9154c2c259092d77031ddd359",
                "sha256:a661d72d58e6ea8a57f7a86e37d86716863ee5e92788398526d58b26a4e4dc02"
            ],
            "version": "==0.7.12"
        },
        "appdirs": {
            "hashes": [
                "sha256:7d5d0167b2b1ba821647616af46a749d1c653740dd0d2415100fe26e27afdf41",
                "sha256:a841dacd6b99318a741b166adb07e19ee71a274450e68237b4650ca1055ab128"
            ],
            "version": "==1.4.4"
        },
        "astroid": {
            "hashes": [
                "sha256:87de48a92e29cedf7210ffa853d11441e7ad94cb47bacd91b023499b51cbc756",
                "sha256:d25869fc7f44f1d9fb7d24fd7ea0639656f5355fc3089cd1f3d18c6ec6b124c7"
            ],
            "version": "==1.6.6"
        },
        "attrs": {
            "hashes": [
                "sha256:08a96c641c3a74e44eb59afb61a24f2cb9f4d7188748e76ba4bb5edfa3cb7d1c",
                "sha256:f7b7ce16570fe9965acd6d30101a28f62fb4a7f9e926b3bbc9b61f8b04247e72"
            ],
            "version": "==19.3.0"
        },
        "autoflake": {
            "hashes": [
                "sha256:67f3886b74f8614b9696ea47eb9ce90fa808da142619e8e6da6eaf541df30e0f"
            ],
            "version": "==0.6.6"
        },
        "autopep8": {
            "hashes": [
                "sha256:60fd8c4341bab59963dafd5d2a566e94f547e660b9b396f772afe67d8481dbf0"
            ],
            "version": "==1.5.3"
        },
        "aws-sam-translator": {
            "hashes": [
                "sha256:33c5e9a04584a88b2dc730991f7aea52acc4a077a194444e16728dd2be997dc0",
                "sha256:5b31769d271fa6c7e87cde076ce819f9f9c7da324b3880f2cd0f5f5aa837e520",
                "sha256:f2d0585fc7dd071f136b543e9a614945cb80bbd3113a25f260797c126456dd25"
            ],
            "version": "==1.25.0"
        },
        "aws-xray-sdk": {
            "hashes": [
                "sha256:076f7c610cd3564bbba3507d43e328fb6ff4a2e841d3590f39b2c3ce99d41e1d",
                "sha256:abf5b90f740e1f402e23414c9670e59cb9772e235e271fef2bce62b9100cbc77"
            ],
            "version": "==2.6.0"
        },
        "babel": {
            "hashes": [
                "sha256:1aac2ae2d0d8ea368fa90906567f5c08463d98ade155c0c4bfedd6a0f7160e38",
                "sha256:d670ea0b10f8b723672d3a6abeb87b565b244da220d76b4dba1b66269ec152d4"
            ],
            "version": "==2.8.0"
        },
        "bandit": {
            "hashes": [
                "sha256:336620e220cf2d3115877685e264477ff9d9abaeb0afe3dc7264f55fa17a3952",
                "sha256:41e75315853507aa145d62a78a2a6c5e3240fe14ee7c601459d0df9418196065"
            ],
            "version": "==1.6.2"
        },
        "boto": {
            "hashes": [
                "sha256:147758d41ae7240dc989f0039f27da8ca0d53734be0eb869ef16e3adcfa462e8",
                "sha256:ea0d3b40a2d852767be77ca343b58a9e3a4b00d9db440efb8da74b4e58025e5a"
            ],
            "version": "==2.49.0"
        },
        "boto3": {
            "hashes": [
                "sha256:2616351c98eec18d20a1d64b33355c86cd855ac96219d1b8428c9bfc590bde53",
                "sha256:7daad26a008c91dd7b82fde17d246d1fe6e4b3813426689ef8bac9017a277cfb"
            ],
            "index": "pypi",
            "version": "==1.14.12"
        },
        "botocore": {
            "hashes": [
<<<<<<< HEAD
                "sha256:37b65cc48c99b7dd4d5606e56f76ecd88eb7be392ea8a166df734a6b3035301c",
                "sha256:5ac9b53a75852fe4282be8741c8136e6948714fef6eff1bd9babb861f8647ba3"
            ],
            "version": "==1.17.13"
=======
                "sha256:45934d880378777cefeca727f369d1f5aebf6b254e9be58e7c77dd0b059338bb",
                "sha256:a94e0e2307f1b9fe3a84660842909cd2680b57a9fc9fb0c3a03b0afb2eadbe21"
            ],
            "version": "==1.17.12"
>>>>>>> 59fcb2b1
        },
        "certifi": {
            "hashes": [
                "sha256:5930595817496dd21bb8dc35dad090f1c2cd0adfaf21204bf6732ca5d8ee34d3",
                "sha256:8fc0819f1f30ba15bdb34cceffb9ef04d99f420f68eb75d901e9560b8749fc41"
            ],
            "version": "==2020.6.20"
        },
        "cffi": {
            "hashes": [
                "sha256:001bf3242a1bb04d985d63e138230802c6c8d4db3668fb545fb5005ddf5bb5ff",
                "sha256:00789914be39dffba161cfc5be31b55775de5ba2235fe49aa28c148236c4e06b",
                "sha256:028a579fc9aed3af38f4892bdcc7390508adabc30c6af4a6e4f611b0c680e6ac",
                "sha256:14491a910663bf9f13ddf2bc8f60562d6bc5315c1f09c704937ef17293fb85b0",
                "sha256:1cae98a7054b5c9391eb3249b86e0e99ab1e02bb0cc0575da191aedadbdf4384",
                "sha256:2089ed025da3919d2e75a4d963d008330c96751127dd6f73c8dc0c65041b4c26",
                "sha256:2d384f4a127a15ba701207f7639d94106693b6cd64173d6c8988e2c25f3ac2b6",
                "sha256:337d448e5a725bba2d8293c48d9353fc68d0e9e4088d62a9571def317797522b",
                "sha256:399aed636c7d3749bbed55bc907c3288cb43c65c4389964ad5ff849b6370603e",
                "sha256:3b911c2dbd4f423b4c4fcca138cadde747abdb20d196c4a48708b8a2d32b16dd",
                "sha256:3d311bcc4a41408cf5854f06ef2c5cab88f9fded37a3b95936c9879c1640d4c2",
                "sha256:62ae9af2d069ea2698bf536dcfe1e4eed9090211dbaafeeedf5cb6c41b352f66",
                "sha256:66e41db66b47d0d8672d8ed2708ba91b2f2524ece3dee48b5dfb36be8c2f21dc",
                "sha256:675686925a9fb403edba0114db74e741d8181683dcf216be697d208857e04ca8",
                "sha256:7e63cbcf2429a8dbfe48dcc2322d5f2220b77b2e17b7ba023d6166d84655da55",
                "sha256:8a6c688fefb4e1cd56feb6c511984a6c4f7ec7d2a1ff31a10254f3c817054ae4",
                "sha256:8c0ffc886aea5df6a1762d0019e9cb05f825d0eec1f520c51be9d198701daee5",
                "sha256:95cd16d3dee553f882540c1ffe331d085c9e629499ceadfbda4d4fde635f4b7d",
                "sha256:99f748a7e71ff382613b4e1acc0ac83bf7ad167fb3802e35e90d9763daba4d78",
                "sha256:b8c78301cefcf5fd914aad35d3c04c2b21ce8629b5e4f4e45ae6812e461910fa",
                "sha256:c420917b188a5582a56d8b93bdd8e0f6eca08c84ff623a4c16e809152cd35793",
                "sha256:c43866529f2f06fe0edc6246eb4faa34f03fe88b64a0a9a942561c8e22f4b71f",
                "sha256:cab50b8c2250b46fe738c77dbd25ce017d5e6fb35d3407606e7a4180656a5a6a",
                "sha256:cef128cb4d5e0b3493f058f10ce32365972c554572ff821e175dbc6f8ff6924f",
                "sha256:cf16e3cf6c0a5fdd9bc10c21687e19d29ad1fe863372b5543deaec1039581a30",
                "sha256:e56c744aa6ff427a607763346e4170629caf7e48ead6921745986db3692f987f",
                "sha256:e577934fc5f8779c554639376beeaa5657d54349096ef24abe8c74c5d9c117c3",
                "sha256:f2b0fa0c01d8a0c7483afd9f31d7ecf2d71760ca24499c8697aeb5ca37dc090c"
            ],
            "version": "==1.14.0"
        },
        "cfn-lint": {
            "hashes": [
                "sha256:b29d172a0910f305162e354fd421594ab575ace6431b7b8884c245dfc5064859",
                "sha256:ff9b566bda43a2e74fdd89b57cbf0f76e209e4e666cc4babe7c96cbd3fb56bfe"
            ],
            "version": "==0.33.2"
        },
        "chardet": {
            "hashes": [
                "sha256:84ab92ed1c4d4f16916e05906b6b75a6c0fb5db821cc65e70cbd64a3e2a5eaae",
                "sha256:fc323ffcaeaed0e0a02bf4d117757b98aed530d9ed4531e3e15460124c106691"
            ],
            "version": "==3.0.4"
        },
        "click": {
            "hashes": [
                "sha256:d2b5255c7c6349bc1bd1e59e08cd12acbbd63ce649f2588755783aa94dfb6b1a",
                "sha256:dacca89f4bfadd5de3d7489b7c8a566eee0d3676333fbb50030263894c38c0dc"
            ],
            "index": "pypi",
            "version": "==7.1.2"
        },
        "cmakelint": {
            "hashes": [
                "sha256:58aebd449baac4444fca2346f172821e7684f99312694128087617f50db0c4be",
                "sha256:b8df7e5595d30ba8e3e047876ef5dab5bd1dda0f6716324efc6f216e3e8fc42d"
            ],
            "version": "==1.4.1"
        },
        "coala": {
            "hashes": [
                "sha256:2029886b381451d7641e6a17af2c72a0a7909d9ce1a0ffef2ed4c1dfdc706134",
                "sha256:cd4beff47de084b22802b47a74b1027c96b68e0989cacb4a9c2a39b9a912bf0e"
            ],
            "version": "==0.11.0"
        },
        "coala-bears": {
            "hashes": [
                "sha256:51d6c9caf6a14836c39a55e8b2b0a16bebc1c4ffe6fc2875f79599ae82836c35",
                "sha256:f67fdaa261d08f5edc7679994f6013c46b2b59ef1d1d09dfd778d9a58af1bb03"
            ],
            "index": "pypi",
            "version": "==0.11.1"
        },
        "coala-utils": {
            "hashes": [
                "sha256:e641611e00e055e5d0ef1640179540a2c5a1604dcc629d103acd979e7c75c549"
            ],
            "version": "==0.6.7"
        },
        "colorama": {
            "hashes": [
                "sha256:463f8483208e921368c9f306094eb6f725c6ca42b0f97e313cb5d5512459feda",
                "sha256:48eb22f4f8461b1df5734a074b57042430fb06e1d61bd1e11b078c0fe6d7a1f1"
            ],
            "version": "==0.3.9"
        },
        "colorlog": {
            "hashes": [
                "sha256:188a8f47b797fdf001891b5a55263789a2fda0ba7ba4c44f12741d0a8d5e9e03",
                "sha256:229cd0794a19d8f33b2b4a4b70e1225b6c010af96c2dc8615279abbc1bb3929a"
            ],
            "version": "==2.10.0"
        },
        "coverage": {
            "hashes": [
                "sha256:00f1d23f4336efc3b311ed0d807feb45098fc86dee1ca13b3d6768cdab187c8a",
                "sha256:01333e1bd22c59713ba8a79f088b3955946e293114479bbfc2e37d522be03355",
                "sha256:0cb4be7e784dcdc050fc58ef05b71aa8e89b7e6636b99967fadbdba694cf2b65",
                "sha256:0e61d9803d5851849c24f78227939c701ced6704f337cad0a91e0972c51c1ee7",
                "sha256:1601e480b9b99697a570cea7ef749e88123c04b92d84cedaa01e117436b4a0a9",
                "sha256:2742c7515b9eb368718cd091bad1a1b44135cc72468c731302b3d641895b83d1",
                "sha256:2d27a3f742c98e5c6b461ee6ef7287400a1956c11421eb574d843d9ec1f772f0",
                "sha256:402e1744733df483b93abbf209283898e9f0d67470707e3c7516d84f48524f55",
                "sha256:5c542d1e62eece33c306d66fe0a5c4f7f7b3c08fecc46ead86d7916684b36d6c",
                "sha256:5f2294dbf7875b991c381e3d5af2bcc3494d836affa52b809c91697449d0eda6",
                "sha256:6402bd2fdedabbdb63a316308142597534ea8e1895f4e7d8bf7476c5e8751fef",
                "sha256:66460ab1599d3cf894bb6baee8c684788819b71a5dc1e8fa2ecc152e5d752019",
                "sha256:782caea581a6e9ff75eccda79287daefd1d2631cc09d642b6ee2d6da21fc0a4e",
                "sha256:79a3cfd6346ce6c13145731d39db47b7a7b859c0272f02cdb89a3bdcbae233a0",
                "sha256:7a5bdad4edec57b5fb8dae7d3ee58622d626fd3a0be0dfceda162a7035885ecf",
                "sha256:8fa0cbc7ecad630e5b0f4f35b0f6ad419246b02bc750de7ac66db92667996d24",
                "sha256:a027ef0492ede1e03a8054e3c37b8def89a1e3c471482e9f046906ba4f2aafd2",
                "sha256:a3f3654d5734a3ece152636aad89f58afc9213c6520062db3978239db122f03c",
                "sha256:a82b92b04a23d3c8a581fc049228bafde988abacba397d57ce95fe95e0338ab4",
                "sha256:acf3763ed01af8410fc36afea23707d4ea58ba7e86a8ee915dfb9ceff9ef69d0",
                "sha256:adeb4c5b608574a3d647011af36f7586811a2c1197c861aedb548dd2453b41cd",
                "sha256:b83835506dfc185a319031cf853fa4bb1b3974b1f913f5bb1a0f3d98bdcded04",
                "sha256:bb28a7245de68bf29f6fb199545d072d1036a1917dca17a1e75bbb919e14ee8e",
                "sha256:bf9cb9a9fd8891e7efd2d44deb24b86d647394b9705b744ff6f8261e6f29a730",
                "sha256:c317eaf5ff46a34305b202e73404f55f7389ef834b8dbf4da09b9b9b37f76dd2",
                "sha256:dbe8c6ae7534b5b024296464f387d57c13caa942f6d8e6e0346f27e509f0f768",
                "sha256:de807ae933cfb7f0c7d9d981a053772452217df2bf38e7e6267c9cbf9545a796",
                "sha256:dead2ddede4c7ba6cb3a721870f5141c97dc7d85a079edb4bd8d88c3ad5b20c7",
                "sha256:dec5202bfe6f672d4511086e125db035a52b00f1648d6407cc8e526912c0353a",
                "sha256:e1ea316102ea1e1770724db01998d1603ed921c54a86a2efcb03428d5417e489",
                "sha256:f90bfc4ad18450c80b024036eaf91e4a246ae287701aaa88eaebebf150868052"
            ],
            "version": "==5.1"
        },
        "cppclean": {
            "hashes": [
                "sha256:59605ea292485f8e19b36b375dc4371443645b03da3798c7b8f00f9babc6e016"
            ],
            "version": "==0.12"
        },
        "cpplint": {
            "hashes": [
                "sha256:26f359627f9c6b5294bf19f67bb618565d7257049367dd0e6707d77fe1d43ce5",
                "sha256:afc16b06d80274e2da2e71acd47445f6e9a4d3d6bf201392107ef64cdd7341d5"
            ],
            "version": "==1.5.2"
        },
        "cryptography": {
            "hashes": [
                "sha256:091d31c42f444c6f519485ed528d8b451d1a0c7bf30e8ca583a0cac44b8a0df6",
                "sha256:18452582a3c85b96014b45686af264563e3e5d99d226589f057ace56196ec78b",
                "sha256:1dfa985f62b137909496e7fc182dac687206d8d089dd03eaeb28ae16eec8e7d5",
                "sha256:1e4014639d3d73fbc5ceff206049c5a9a849cefd106a49fa7aaaa25cc0ce35cf",
                "sha256:22e91636a51170df0ae4dcbd250d318fd28c9f491c4e50b625a49964b24fe46e",
                "sha256:3b3eba865ea2754738616f87292b7f29448aec342a7c720956f8083d252bf28b",
                "sha256:651448cd2e3a6bc2bb76c3663785133c40d5e1a8c1a9c5429e4354201c6024ae",
                "sha256:726086c17f94747cedbee6efa77e99ae170caebeb1116353c6cf0ab67ea6829b",
                "sha256:844a76bc04472e5135b909da6aed84360f522ff5dfa47f93e3dd2a0b84a89fa0",
                "sha256:88c881dd5a147e08d1bdcf2315c04972381d026cdb803325c03fe2b4a8ed858b",
                "sha256:96c080ae7118c10fcbe6229ab43eb8b090fccd31a09ef55f83f690d1ef619a1d",
                "sha256:a0c30272fb4ddda5f5ffc1089d7405b7a71b0b0f51993cb4e5dbb4590b2fc229",
                "sha256:bb1f0281887d89617b4c68e8db9a2c42b9efebf2702a3c5bf70599421a8623e3",
                "sha256:c447cf087cf2dbddc1add6987bbe2f767ed5317adb2d08af940db517dd704365",
                "sha256:c4fd17d92e9d55b84707f4fd09992081ba872d1a0c610c109c18e062e06a2e55",
                "sha256:d0d5aeaedd29be304848f1c5059074a740fa9f6f26b84c5b63e8b29e73dfc270",
                "sha256:daf54a4b07d67ad437ff239c8a4080cfd1cc7213df57d33c97de7b4738048d5e",
                "sha256:e993468c859d084d5579e2ebee101de8f5a27ce8e2159959b6673b418fd8c785",
                "sha256:f118a95c7480f5be0df8afeb9a11bd199aa20afab7a96bcf20409b411a3a85f0"
            ],
            "version": "==2.9.2"
        },
        "decorator": {
            "hashes": [
                "sha256:41fa54c2a0cc4ba648be4fd43cff00aedf5b9465c9bf18d64325bc225f08f760",
                "sha256:e3a62f0520172440ca0dcc823749319382e377f37f140a0b99ef45fecb84bfe7"
            ],
            "version": "==4.4.2"
        },
        "dennis": {
            "hashes": [
                "sha256:8c942dd5da7d03c65daebc069c5ee5c7f1374ac9b0c8c89c627caa66fe822604",
                "sha256:f6487392ac91800c5f0684a99b404b7fd0f72ceb48faeb5a0ce4e2c24fb62d3f"
            ],
            "version": "==0.9"
        },
        "dependency-management": {
            "hashes": [
                "sha256:5033e7e1b0d666827c7d5b8effdc350f936a0edcdf733d758de0bc0fed0ccffb",
                "sha256:f0c43082df3d47f6459fb89ea06edc800f183febb564a49fdb46d1bf4becaa60"
            ],
            "version": "==0.4.0"
        },
        "docker": {
            "hashes": [
                "sha256:380a20d38fbfaa872e96ee4d0d23ad9beb0f9ed57ff1c30653cbeb0c9c0964f2",
                "sha256:672f51aead26d90d1cfce84a87e6f71fca401bbc2a6287be18603583620a28ba"
            ],
            "version": "==4.2.1"
        },
        "docopt": {
            "hashes": [
                "sha256:49b3a825280bd66b3aa83585ef59c4a8c82f2c8a522dbe754a8bc8d08c85c491"
            ],
            "version": "==0.6.2"
        },
        "docutils": {
            "hashes": [
                "sha256:6c4f696463b79f1fb8ba0c594b63840ebd41f059e92b31957c46b74a4599b6d0",
                "sha256:9e4d7ecfc600058e07ba661411a2b7de2fd0fafa17d1a7f7361cd47b1175c827",
                "sha256:a2aeea129088da402665e92e0b25b04b073c04b2dce4ab65caaa38b7ce2e1a99"
            ],
            "version": "==0.15.2"
        },
        "ecdsa": {
            "hashes": [
                "sha256:867ec9cf6df0b03addc8ef66b56359643cb5d0c1dc329df76ba7ecfe256c8061",
                "sha256:8f12ac317f8a1318efa75757ef0a651abe12e51fc1af8838fb91079445227277"
            ],
            "version": "==0.15"
        },
        "eradicate": {
            "hashes": [
                "sha256:614386082723d1ee942feff41ba3e8aaaf4e06ffb0c032f8fb7d584eeb3ea7c3"
            ],
            "version": "==0.1.6"
        },
        "filelock": {
            "hashes": [
                "sha256:18d82244ee114f543149c66a6e0c14e9c4f8a1044b5cdaadd0f82159d6a6ff59",
                "sha256:929b7d63ec5b7d6b71b0fa5ac14e030b3f70b75747cef1b10da9b879fef15836"
            ],
            "version": "==3.0.12"
        },
        "flexmock": {
            "hashes": [
                "sha256:5033ceb974d6452cf8716c2ff5059074b77e546df5c849fb44a53f98dfe0d82c"
            ],
            "index": "pypi",
            "version": "==0.10.4"
        },
        "future": {
            "hashes": [
                "sha256:b1bead90b70cf6ec3f0710ae53a525360fa360d306a86583adc6bf83a4db537d"
            ],
            "version": "==0.18.2"
        },
        "gitdb": {
            "hashes": [
                "sha256:91f36bfb1ab7949b3b40e23736db18231bf7593edada2ba5c3a174a7b23657ac",
                "sha256:c9e1f2d0db7ddb9a704c2a0217be31214e91a4fe1dea1efad19ae42ba0c285c9"
            ],
            "version": "==4.0.5"
        },
        "gitpython": {
            "hashes": [
                "sha256:e107af4d873daed64648b4f4beb89f89f0cfbe3ef558fc7821ed2331c2f8da1a",
                "sha256:ef1d60b01b5ce0040ad3ec20bc64f783362d41fa0822a2742d3586e1f49bb8ac"
            ],
            "version": "==3.1.3"
        },
        "guess-language-spirit": {
            "hashes": [
                "sha256:a9b20470246bbfd1b69b055ff6459e05aa8cb5f1f1d8481350819cd7680792cc"
            ],
            "version": "==0.5.3"
        },
        "html-linter": {
            "hashes": [
                "sha256:1fedb2b0c3575023dcd7bf1c05a6ceeb650a7ea36d11411eb871b38fd92a0ed0"
            ],
            "version": "==0.3.0"
        },
        "idna": {
            "hashes": [
                "sha256:b307872f855b18632ce0c21c5e45be78c0ea7ae4c15c828c20788b26921eb3f6",
                "sha256:b97d804b1e9b523befed77c48dacec60e6dcb0b5391d57af6a65a312a90648c0"
            ],
            "version": "==2.10"
        },
        "imagesize": {
            "hashes": [
                "sha256:6965f19a6a2039c7d48bca7dba2473069ff854c36ae6f19d2cde309d998228a1",
                "sha256:b1f6b5a4eab1f73479a50fb79fcf729514a900c341d8503d62a62dbc4127a2b1"
            ],
            "version": "==1.2.0"
        },
        "importlib-metadata": {
            "hashes": [
                "sha256:90bb658cdbbf6d1735b6341ce708fc7024a3e14e99ffdc5783edea9f9b077f83",
                "sha256:dc15b2969b4ce36305c51eebe62d418ac7791e9a157911d58bfb1f9ccd8e2070"
            ],
            "markers": "python_version < '3.8'",
            "version": "==1.7.0"
        },
        "importlib-resources": {
            "hashes": [
                "sha256:6f87df66833e1942667108628ec48900e02a4ab4ad850e25fbf07cb17cf734ca",
                "sha256:85dc0b9b325ff78c8bef2e4ff42616094e16b98ebd5e3b50fe7e2f0bbcdcde49"
            ],
            "markers": "python_version < '3.7' and python_version != '3.4'",
            "version": "==1.5.0"
        },
        "ipython-genutils": {
            "hashes": [
                "sha256:72dd37233799e619666c9f639a9da83c34013a73e8bbc79a7a6348d93c61fab8",
                "sha256:eb2e116e75ecef9d4d228fdc66af54269afa26ab4463042e33785b887c628ba8"
            ],
            "version": "==0.2.0"
        },
        "isort": {
            "hashes": [
                "sha256:54da7e92468955c4fceacd0c86bd0ec997b0e1ee80d97f67c35a78b719dccab1",
                "sha256:6e811fcb295968434526407adb8796944f1988c5b65e8139058f2014cbe100fd"
            ],
            "version": "==4.3.21"
        },
        "jinja2": {
            "hashes": [
                "sha256:89aab215427ef59c34ad58735269eb58b1a5808103067f7bb9d5836c651b3bb0",
                "sha256:f0a4641d3cf955324a89c04f3d94663aa4d638abe8f733ecd3582848e1c37035"
            ],
            "version": "==2.11.2"
        },
        "jmespath": {
            "hashes": [
                "sha256:b85d0567b8666149a93172712e68920734333c0ce7e89b78b3e987f71e5ed4f9",
                "sha256:cdf6525904cc597730141d61b36f2e4b8ecc257c420fa2f4549bac2c2d0cb72f"
            ],
            "version": "==0.10.0"
        },
        "joblib": {
            "hashes": [
                "sha256:61e49189c84b3c5d99a969d314853f4d1d263316cc694bec17548ebaa9c47b6e",
                "sha256:6825784ffda353cc8a1be573118085789e5b5d29401856b35b756645ab5aecb5"
            ],
            "version": "==0.15.1"
        },
        "jsondiff": {
            "hashes": [
                "sha256:7e18138aecaa4a8f3b7ac7525b8466234e6378dd6cae702b982c9ed851d2ae21"
            ],
            "version": "==1.1.2"
        },
        "jsonpatch": {
            "hashes": [
                "sha256:83ff23119b336ea2feffa682307eb7269b58097b4e88c089a4950d946442db16",
                "sha256:e45df18b0ab7df1925f20671bbc3f6bd0b4b556fb4b9c5d97684b0a7eac01744"
            ],
            "markers": "python_version != '3.4'",
            "version": "==1.26"
        },
        "jsonpickle": {
            "hashes": [
                "sha256:8919c166bac0574e3d74425c7559434062002d9dfc0ac2afa6dc746ba4a19439",
                "sha256:e8d4b7cd0bd6826001a74377df1079a76ad8bae0f909282de2554164c837c8ba"
            ],
            "version": "==1.4.1"
        },
        "jsonpointer": {
            "hashes": [
                "sha256:c192ba86648e05fdae4f08a17ec25180a9aef5008d973407b581798a83975362",
                "sha256:ff379fa021d1b81ab539f5ec467c7745beb1a5671463f9dcc2b2d458bd361c1e"
            ],
            "version": "==2.0"
        },
        "jsonschema": {
            "hashes": [
                "sha256:4e5b3cf8216f577bee9ce139cbe72eca3ea4f292ec60928ff24758ce626cd163",
                "sha256:c8a85b28d377cc7737e46e2d9f2b4f44ee3c0e1deac6bf46ddefc7187d30797a"
            ],
            "version": "==3.2.0"
        },
        "junit-xml": {
            "hashes": [
                "sha256:ec5ca1a55aefdd76d28fcc0b135251d156c7106fa979686a4b48d62b761b4732"
            ],
            "version": "==1.9"
        },
        "jupyter-core": {
            "hashes": [
                "sha256:394fd5dd787e7c8861741880bdf8a00ce39f95de5d18e579c74b882522219e7e",
                "sha256:a4ee613c060fe5697d913416fc9d553599c05e4492d58fac1192c9a6844abb21"
            ],
            "version": "==4.6.3"
        },
        "lazy-object-proxy": {
            "hashes": [
                "sha256:0aef3fa29f7d1194d6f8a99382b1b844e5a14d3bc1ef82c3b1c4fb7e7e2019bc",
                "sha256:159ae2bbb4dc3ba506aeba868d14e56a754c0be402d1f0d7fdb264e0bdf2b095",
                "sha256:161a68a427022bf13e249458be2cb8da56b055988c584d372a917c665825ae9a",
                "sha256:2d58f0e6395bf41087a383a48b06b42165f3b699f1aa41ba201db84ab77be63d",
                "sha256:311c9d1840042fc8e2dd80fc80272a7ea73e7646745556153c9cda85a4628b18",
                "sha256:35c3ad7b7f7d5d4a54a80f0ff5a41ab186237d6486843f8dde00c42cfab33905",
                "sha256:459ef557e669d0046fe2b92eb4822c097c00b5ef9d11df0f9bd7d4267acdfc52",
                "sha256:4a50513b6be001b9b7be2c435478fe9669249c77c241813907a44cda1fcd03f4",
                "sha256:51035b175740c44707694c521560b55b66da9d5a7c545cf22582bc02deb61664",
                "sha256:96f2cdb35bdfda10e075f12892a42cff5179bbda698992b845f36c5e92755d33",
                "sha256:a0aed261060cd0372abf08d16399b1224dbb5b400312e6b00f2b23eabe1d4e96",
                "sha256:a6052c4c7d95de2345d9c58fc0fe34fff6c27a8ed8550dafeb18ada84406cc99",
                "sha256:cbf1354292a4f7abb6a0188f74f5e902e4510ebad105be1dbc4809d1ed92f77e",
                "sha256:da82b2372f5ded8806eaac95b19af89a7174efdb418d4e7beb0c6ab09cee7d95",
                "sha256:dd89f466c930d7cfe84c94b5cbe862867c88b269f23e5aa61d40945e0d746f54",
                "sha256:e3183fbeb452ec11670c2d9bfd08a57bc87e46856b24d1c335f995239bedd0e1",
                "sha256:e9a571e7168076a0d5ecaabd91e9032e86d815cca3a4bf0dafead539ef071aa5",
                "sha256:ec6aba217d0c4f71cbe48aea962a382dedcd111f47b55e8b58d4aaca519bd360"
            ],
            "version": "==1.5.0"
        },
        "libclang-py3": {
            "hashes": [
                "sha256:e267c3450765a8645ab160b3aad6b3b9e5adcd471325f5e65cc20206a8265027"
            ],
            "version": "==3.4.0"
        },
        "mando": {
            "hashes": [
                "sha256:4626fe3d74bb23e3a64dda59843d1641f0bf01097f61ff817d3f2e1db21cb4b3",
                "sha256:ef1e10b7004b84c41cb272516640f1d387fcd1e16ba48fb96d6a6eba131faef3"
            ],
            "version": "==0.3.3"
        },
        "markupsafe": {
            "hashes": [
                "sha256:00bc623926325b26bb9605ae9eae8a215691f33cae5df11ca5424f06f2d1f473",
                "sha256:09027a7803a62ca78792ad89403b1b7a73a01c8cb65909cd876f7fcebd79b161",
                "sha256:09c4b7f37d6c648cb13f9230d847adf22f8171b1ccc4d5682398e77f40309235",
                "sha256:1027c282dad077d0bae18be6794e6b6b8c91d58ed8a8d89a89d59693b9131db5",
                "sha256:13d3144e1e340870b25e7b10b98d779608c02016d5184cfb9927a9f10c689f42",
                "sha256:24982cc2533820871eba85ba648cd53d8623687ff11cbb805be4ff7b4c971aff",
                "sha256:29872e92839765e546828bb7754a68c418d927cd064fd4708fab9fe9c8bb116b",
                "sha256:43a55c2930bbc139570ac2452adf3d70cdbb3cfe5912c71cdce1c2c6bbd9c5d1",
                "sha256:46c99d2de99945ec5cb54f23c8cd5689f6d7177305ebff350a58ce5f8de1669e",
                "sha256:500d4957e52ddc3351cabf489e79c91c17f6e0899158447047588650b5e69183",
                "sha256:535f6fc4d397c1563d08b88e485c3496cf5784e927af890fb3c3aac7f933ec66",
                "sha256:596510de112c685489095da617b5bcbbac7dd6384aeebeda4df6025d0256a81b",
                "sha256:62fe6c95e3ec8a7fad637b7f3d372c15ec1caa01ab47926cfdf7a75b40e0eac1",
                "sha256:6788b695d50a51edb699cb55e35487e430fa21f1ed838122d722e0ff0ac5ba15",
                "sha256:6dd73240d2af64df90aa7c4e7481e23825ea70af4b4922f8ede5b9e35f78a3b1",
                "sha256:717ba8fe3ae9cc0006d7c451f0bb265ee07739daf76355d06366154ee68d221e",
                "sha256:79855e1c5b8da654cf486b830bd42c06e8780cea587384cf6545b7d9ac013a0b",
                "sha256:7c1699dfe0cf8ff607dbdcc1e9b9af1755371f92a68f706051cc8c37d447c905",
                "sha256:88e5fcfb52ee7b911e8bb6d6aa2fd21fbecc674eadd44118a9cc3863f938e735",
                "sha256:8defac2f2ccd6805ebf65f5eeb132adcf2ab57aa11fdf4c0dd5169a004710e7d",
                "sha256:98c7086708b163d425c67c7a91bad6e466bb99d797aa64f965e9d25c12111a5e",
                "sha256:9add70b36c5666a2ed02b43b335fe19002ee5235efd4b8a89bfcf9005bebac0d",
                "sha256:9bf40443012702a1d2070043cb6291650a0841ece432556f784f004937f0f32c",
                "sha256:ade5e387d2ad0d7ebf59146cc00c8044acbd863725f887353a10df825fc8ae21",
                "sha256:b00c1de48212e4cc9603895652c5c410df699856a2853135b3967591e4beebc2",
                "sha256:b1282f8c00509d99fef04d8ba936b156d419be841854fe901d8ae224c59f0be5",
                "sha256:b2051432115498d3562c084a49bba65d97cf251f5a331c64a12ee7e04dacc51b",
                "sha256:ba59edeaa2fc6114428f1637ffff42da1e311e29382d81b339c1817d37ec93c6",
                "sha256:c8716a48d94b06bb3b2524c2b77e055fb313aeb4ea620c8dd03a105574ba704f",
                "sha256:cd5df75523866410809ca100dc9681e301e3c27567cf498077e8551b6d20e42f",
                "sha256:cdb132fc825c38e1aeec2c8aa9338310d29d337bebbd7baa06889d09a60a1fa2",
                "sha256:e249096428b3ae81b08327a63a485ad0878de3fb939049038579ac0ef61e17e7",
                "sha256:e8313f01ba26fbbe36c7be1966a7b7424942f670f38e666995b88d012765b9be"
            ],
            "version": "==1.1.1"
        },
        "mccabe": {
            "hashes": [
                "sha256:ab8a6258860da4b6677da4bd2fe5dc2c659cff31b3ee4f7f5d64e79735b80d42",
                "sha256:dd8d182285a0fe56bace7f45b5e7d1a6ebcbf524e8f3bd87eb0f125271b8831f"
            ],
            "version": "==0.6.1"
        },
        "mock": {
            "hashes": [
                "sha256:3f9b2c0196c60d21838f307f5825a7b86b678cedc58ab9e50a8988187b4d81e0",
                "sha256:dd33eb70232b6118298d516bbcecd26704689c386594f0f3c4f13867b2c56f72"
            ],
            "version": "==4.0.2"
        },
        "more-itertools": {
            "hashes": [
                "sha256:68c70cc7167bdf5c7c9d8f6954a7837089c6a36bf565383919bb595efb8a17e5",
                "sha256:b78134b2063dd214000685165d81c154522c3ee0a1c0d4d113c80361c234c5a2"
            ],
            "version": "==8.4.0"
        },
        "moto": {
            "hashes": [
                "sha256:9cb02134148fbe3ed81f11d6ab9bd71bbd6bc2db7e59a45de77fb1d0fedb744e",
                "sha256:fc354598cb67cae1b18318b1e98955004bc27e05404a84ffa9c68654334638f2"
            ],
            "index": "pypi",
            "version": "==1.3.8"
        },
        "munkres3": {
            "hashes": [
                "sha256:cd2e0570e564801127ebe54c442ea02c87472a2e530fc65d8bab4d779f4ff299",
                "sha256:f7c110d39296b580458bf0dc8cbc1c461c4d7525da243f4dcc3f3897b125cccf"
            ],
            "version": "==1.0.5.5"
        },
        "mypy": {
            "hashes": [
                "sha256:2c6cde8aa3426c1682d35190b59b71f661237d74b053822ea3d748e2c9578a7c",
                "sha256:3fdda71c067d3ddfb21da4b80e2686b71e9e5c72cca65fa216d207a358827f86",
                "sha256:5dd13ff1f2a97f94540fd37a49e5d255950ebcdf446fb597463a40d0df3fac8b",
                "sha256:6731603dfe0ce4352c555c6284c6db0dc935b685e9ce2e4cf220abe1e14386fd",
                "sha256:6bb93479caa6619d21d6e7160c552c1193f6952f0668cdda2f851156e85186fc",
                "sha256:81c7908b94239c4010e16642c9102bfc958ab14e36048fa77d0be3289dda76ea",
                "sha256:9c7a9a7ceb2871ba4bac1cf7217a7dd9ccd44c27c2950edbc6dc08530f32ad4e",
                "sha256:a4a2cbcfc4cbf45cd126f531dedda8485671545b43107ded25ce952aac6fb308",
                "sha256:b7fbfabdbcc78c4f6fc4712544b9b0d6bf171069c6e0e3cb82440dd10ced3406",
                "sha256:c05b9e4fb1d8a41d41dec8786c94f3b95d3c5f528298d769eb8e73d293abc48d",
                "sha256:d7df6eddb6054d21ca4d3c6249cae5578cb4602951fd2b6ee2f5510ffb098707",
                "sha256:e0b61738ab504e656d1fe4ff0c0601387a5489ca122d55390ade31f9ca0e252d",
                "sha256:eff7d4a85e9eea55afa34888dfeaccde99e7520b51f867ac28a48492c0b1130c",
                "sha256:f05644db6779387ccdb468cc47a44b4356fc2ffa9287135d05b70a98dc83b89a"
            ],
            "markers": "python_version >= '3.5' and python_version < '3.8'",
            "version": "==0.782"
        },
        "mypy-extensions": {
            "hashes": [
                "sha256:090fedd75945a69ae91ce1303b5824f428daf5a028d2f6ab8a299250a846f15d",
                "sha256:2d82818f5bb3e369420cb3c4060a7970edba416647068eb4c5343488a6c604a8"
            ],
            "version": "==0.4.3"
        },
        "mypy-lang": {
            "hashes": [
                "sha256:65322cf3466282947184271792b9f63153872896e958047708d8927864f4fb19"
            ],
            "version": "==0.4.6"
        },
        "nbformat": {
            "hashes": [
                "sha256:b9a0dbdbd45bb034f4f8893cafd6f652ea08c8c1674ba83f2dc55d3955743b0b",
                "sha256:f7494ef0df60766b7cabe0a3651556345a963b74dbc16bc7c18479041170d402"
            ],
            "version": "==4.4.0"
        },
        "networkx": {
            "hashes": [
                "sha256:cdfbf698749a5014bf2ed9db4a07a5295df1d3a53bf80bf3cbd61edf9df05fa1",
                "sha256:f8f4ff0b6f96e4f9b16af6b84622597b5334bf9cae8cf9b2e42e7985d5c95c64"
            ],
            "markers": "python_version >= '3.5'",
            "version": "==2.4"
        },
        "nltk": {
            "hashes": [
                "sha256:845365449cd8c5f9731f7cb9f8bd6fd0767553b9d53af9eb1b3abf7700936b35"
            ],
            "version": "==3.5"
        },
        "packaging": {
            "hashes": [
                "sha256:4357f74f47b9c12db93624a82154e9b120fa8293699949152b22065d556079f8",
                "sha256:998416ba6962ae7fbd6596850b80e17859a5753ba17c32284f67bfff33784181"
            ],
            "version": "==20.4"
        },
        "pbr": {
            "hashes": [
                "sha256:07f558fece33b05caf857474a366dfcc00562bca13dd8b47b2b3e22d9f9bf55c",
                "sha256:579170e23f8e0c2f24b0de612f71f648eccb79fb1322c814ae6b3c07b5ba23e8"
            ],
            "version": "==5.4.5"
        },
        "pluggy": {
            "hashes": [
                "sha256:15b2acde666561e1298d71b523007ed7364de07029219b604cf808bfa1c765b0",
                "sha256:966c145cd83c96502c3c3868f50408687b38434af77734af1e9ca461a4081d2d"
            ],
            "version": "==0.13.1"
        },
        "podman-compose": {
            "hashes": [
                "sha256:c4c03066f0b1254bad87df87cf2107b51b78a8a75f1550ee5dfa674b9ebaeb18",
                "sha256:fb229362f188980ea3fbdee2a25d0a2dd6a0b886d925d5213e22e09f1062ebe9"
            ],
            "index": "pypi",
            "version": "==0.1.5"
        },
        "polib": {
            "hashes": [
                "sha256:93b730477c16380c9a96726c54016822ff81acfa553977fdd131f2b90ba858d7",
                "sha256:fad87d13696127ffb27ea0882d6182f1a9cf8a5e2b37a587751166c51e5a332a"
            ],
            "version": "==1.1.0"
        },
        "proselint": {
            "hashes": [
                "sha256:094d808d44bf1a60dcb1465749be5cc44f4f6c146c04bc5f28976a833786e830",
                "sha256:ec886ae96bd9eb51994d1fd44d94e937868171abd5f7a8e0066307c3e8591f85"
            ],
            "version": "==0.7.0"
        },
        "py": {
            "hashes": [
                "sha256:366389d1db726cd2fcfc79732e75410e5fe4d31db13692115529d34069a043c2",
                "sha256:9ca6883ce56b4e8da7e79ac18787889fa5206c79dcc67fb065376cd2fe03f342"
            ],
            "version": "==1.9.0"
        },
        "pyasn1": {
            "hashes": [
                "sha256:39c7e2ec30515947ff4e87fb6f456dfc6e84857d34be479c9d4a4ba4bf46aa5d",
                "sha256:aef77c9fb94a3ac588e87841208bdec464471d9871bd5050a287cc9a475cd0ba"
            ],
            "version": "==0.4.8"
        },
        "pycodestyle": {
            "hashes": [
                "sha256:2295e7b2f6b5bd100585ebcb1f616591b652db8a741695b3d8f5d28bdc934367",
                "sha256:c58a7d2815e0e8d7972bf1803331fb0152f867bd89adf8a01dfd55085434192e"
            ],
            "version": "==2.6.0"
        },
        "pycparser": {
            "hashes": [
                "sha256:2d475327684562c3a96cc71adf7dc8c4f0565175cf86b6d7a404ff4c771f15f0",
                "sha256:7582ad22678f0fcd81102833f60ef8d0e57288b6b5fb00323d101be910e35705"
            ],
            "version": "==2.20"
        },
        "pydocstyle": {
            "hashes": [
                "sha256:20939fb9c2d61a9870449573d9ed762ec040c764b2241bec22c5ea956b9caf90",
                "sha256:f808d8fc23952fe93c2d85598732bfa854cb5ee8a25f8191f60600710f898e8d"
            ],
            "version": "==1.1.1"
        },
        "pydot": {
            "hashes": [
                "sha256:67be714300c78fda5fd52f79ec994039e3f76f074948c67b5ff539b433ad354f",
                "sha256:d49c9d4dd1913beec2a997f831543c8cbd53e535b1a739e921642fe416235f01"
            ],
            "index": "pypi",
            "version": "==1.4.1"
        },
        "pyflakes": {
            "hashes": [
                "sha256:05c8a1702088e9b54acb422f78210afc6074b3472afa7a0a77f0b8aa3f5db605",
                "sha256:a3ecf40567dc470c006c19abbac9c8b4a77a8a5a01e975bb6452b8814818ad3f"
            ],
            "version": "==1.4.0"
        },
        "pygments": {
            "hashes": [
                "sha256:647344a061c249a3b74e230c739f434d7ea4d8b1d5f3721bc0f3558049b38f44",
                "sha256:ff7a40b4860b727ab48fad6360eb351cc1b33cbf9b15a0f689ca5353e9463324"
            ],
            "version": "==2.6.1"
        },
        "pylint": {
            "hashes": [
                "sha256:367e3d49813d349a905390ac27989eff82ab84958731c5ef0bef867452cfdc42",
                "sha256:97a42df23d436c70132971d1dcb9efad2fe5c0c6add55b90161e773caf729300"
            ],
            "version": "==1.9.5"
        },
        "pyparsing": {
            "hashes": [
                "sha256:c203ec8783bf771a155b207279b9bccb8dea02d8f0c9e5f8ead507bc3246ecc1",
                "sha256:ef9d7589ef3c200abe66653d3f1ab1033c3c419ae9b9bdb1240a85b024efc88b"
            ],
            "version": "==2.4.7"
        },
        "pyprint": {
            "hashes": [
                "sha256:c68976963bad16f15aa52e7734666012700c5dfbab604656867fa53ad7a2fe5d",
                "sha256:fa0e1c140b392b76f2028543fa70bae47900120282b119859cdde664d167b0e2"
            ],
            "version": "==0.2.6"
        },
        "pyroma": {
            "hashes": [
                "sha256:d3fd8055687c51f8cb704048d6432ecca8fb5513a9c2db857fc6617a095aaa50"
            ],
            "version": "==2.2"
        },
        "pyrsistent": {
            "hashes": [
                "sha256:28669905fe725965daa16184933676547c5bb40a5153055a8dee2a4bd7933ad3"
            ],
            "version": "==0.16.0"
        },
        "pytest": {
            "hashes": [
                "sha256:5c0db86b698e8f170ba4582a492248919255fcd4c79b1ee64ace34301fb589a1",
                "sha256:7979331bfcba207414f5e1263b5a0f8f521d0f457318836a7355531ed1a4c7d8"
            ],
            "index": "pypi",
            "version": "==5.4.3"
        },
        "pytest-cov": {
            "hashes": [
                "sha256:1a629dc9f48e53512fcbfda6b07de490c374b0c83c55ff7a1720b3fccff0ac87",
                "sha256:6e6d18092dce6fad667cd7020deed816f858ad3b49d5b5e2b1cc1c97a4dba65c"
            ],
            "index": "pypi",
            "version": "==2.10.0"
        },
        "pytest-mypy": {
            "hashes": [
                "sha256:2560a9b27d59bb17810d12ec3402dfc7c8e100e40539a70d2814bcbb27240f27",
                "sha256:76e705cfd3800bf2b534738e792245ac5bb8d780698d0f8cd6c79032cc5e9923"
            ],
            "index": "pypi",
            "version": "==0.6.2"
        },
        "pytest-timeout": {
            "hashes": [
                "sha256:6d0fb4ce74cebb81be252e4e0d9c2a91f30270b33208cfa0f1da6eed9abf18ac",
                "sha256:c10650550e0c4fef5b06274411377c8b54c7b370c34b632fd4ce1a9b170f5ba3"
            ],
            "index": "pypi",
            "version": "==1.4.1"
        },
        "python-dateutil": {
            "hashes": [
                "sha256:73ebfe9dbf22e832286dafa60473e4cd239f8592f699aa5adaf10050e6e1823c",
                "sha256:75bb3f31ea686f1197762692a9ee6a7550b59fc6ca3a1f4b5d7e32fb98e2da2a"
            ],
            "index": "pypi",
            "version": "==2.8.1"
        },
        "python-jose": {
            "hashes": [
                "sha256:1ac4caf4bfebd5a70cf5bd82702ed850db69b0b6e1d0ae7368e5f99ac01c9571",
                "sha256:8484b7fdb6962e9d242cce7680469ecf92bda95d10bbcbbeb560cacdff3abfce"
            ],
            "version": "==3.1.0"
        },
        "pytz": {
            "hashes": [
                "sha256:a494d53b6d39c3c6e44c3bec237336e14305e4f29bbf800b599253057fbb79ed",
                "sha256:c35965d010ce31b23eeb663ed3cc8c906275d6be1a34393a1d73a41febf4a048"
            ],
            "version": "==2020.1"
        },
        "pyyaml": {
            "hashes": [
                "sha256:06a0d7ba600ce0b2d2fe2e78453a470b5a6e000a985dd4a4e54e436cc36b0e97",
                "sha256:240097ff019d7c70a4922b6869d8a86407758333f02203e0fc6ff79c5dcede76",
                "sha256:4f4b913ca1a7319b33cfb1369e91e50354d6f07a135f3b901aca02aa95940bd2",
                "sha256:69f00dca373f240f842b2931fb2c7e14ddbacd1397d57157a9b005a6a9942648",
                "sha256:73f099454b799e05e5ab51423c7bcf361c58d3206fa7b0d555426b1f4d9a3eaf",
                "sha256:74809a57b329d6cc0fdccee6318f44b9b8649961fa73144a98735b0aaf029f1f",
                "sha256:7739fc0fa8205b3ee8808aea45e968bc90082c10aef6ea95e855e10abf4a37b2",
                "sha256:95f71d2af0ff4227885f7a6605c37fd53d3a106fcab511b8860ecca9fcf400ee",
                "sha256:b8eac752c5e14d3eca0e6dd9199cd627518cb5ec06add0de9d32baeee6fe645d",
                "sha256:cc8955cfbfc7a115fa81d85284ee61147059a753344bc51098f3ccd69b0d7e0c",
                "sha256:d13155f591e6fcc1ec3b30685d50bf0711574e2c0dfffd7644babf8b5102ca1a"
            ],
            "index": "pypi",
            "version": "==5.3.1"
        },
        "radon": {
            "hashes": [
                "sha256:035d6918f8d246ef70083993be70d1440a29701f403fe76c38595a45274b5063",
                "sha256:a9f9171e69b6b57d5f8e58f89c76a79d7e09d790cc8fff0f95cd4c946e8cee8e"
            ],
            "version": "==1.4.0"
        },
        "regex": {
            "hashes": [
                "sha256:08997a37b221a3e27d68ffb601e45abfb0093d39ee770e4257bd2f5115e8cb0a",
                "sha256:112e34adf95e45158c597feea65d06a8124898bdeac975c9087fe71b572bd938",
                "sha256:1700419d8a18c26ff396b3b06ace315b5f2a6e780dad387e4c48717a12a22c29",
                "sha256:2f6f211633ee8d3f7706953e9d3edc7ce63a1d6aad0be5dcee1ece127eea13ae",
                "sha256:52e1b4bef02f4040b2fd547357a170fc1146e60ab310cdbdd098db86e929b387",
                "sha256:55b4c25cbb3b29f8d5e63aeed27b49fa0f8476b0d4e1b3171d85db891938cc3a",
                "sha256:5aaa5928b039ae440d775acea11d01e42ff26e1561c0ffcd3d805750973c6baf",
                "sha256:654cb773b2792e50151f0e22be0f2b6e1c3a04c5328ff1d9d59c0398d37ef610",
                "sha256:690f858d9a94d903cf5cada62ce069b5d93b313d7d05456dbcd99420856562d9",
                "sha256:6ad8663c17db4c5ef438141f99e291c4d4edfeaacc0ce28b5bba2b0bf273d9b5",
                "sha256:89cda1a5d3e33ec9e231ece7307afc101b5217523d55ef4dc7fb2abd6de71ba3",
                "sha256:92d8a043a4241a710c1cf7593f5577fbb832cf6c3a00ff3fc1ff2052aff5dd89",
                "sha256:95fa7726d073c87141f7bbfb04c284901f8328e2d430eeb71b8ffdd5742a5ded",
                "sha256:97712e0d0af05febd8ab63d2ef0ab2d0cd9deddf4476f7aa153f76feef4b2754",
                "sha256:b2ba0f78b3ef375114856cbdaa30559914d081c416b431f2437f83ce4f8b7f2f",
                "sha256:bae83f2a56ab30d5353b47f9b2a33e4aac4de9401fb582b55c42b132a8ac3868",
                "sha256:c78e66a922de1c95a208e4ec02e2e5cf0bb83a36ceececc10a72841e53fbf2bd",
                "sha256:cf59bbf282b627130f5ba68b7fa3abdb96372b24b66bdf72a4920e8153fc7910",
                "sha256:e3cdc9423808f7e1bb9c2e0bdb1c9dc37b0607b30d646ff6faf0d4e41ee8fee3",
                "sha256:e9b64e609d37438f7d6e68c2546d2cb8062f3adb27e6336bc129b51be20773ac",
                "sha256:fbff901c54c22425a5b809b914a3bfaf4b9570eee0e5ce8186ac71eb2025191c"
            ],
            "version": "==2020.6.8"
        },
        "requests": {
            "hashes": [
                "sha256:b3559a131db72c33ee969480840fff4bb6dd111de7dd27c8ee1f820f4f00231b",
                "sha256:fe75cc94a9443b9246fc7049224f75604b113c36acb93f87b80ed42c44cbb898"
            ],
            "version": "==2.24.0"
        },
        "responses": {
            "hashes": [
                "sha256:7bb697a5fedeb41d81e8b87f152d453d5cab42dcd1691b6a7d6097e94d33f373",
                "sha256:af94d28cdfb48ded0ad82a5216616631543650f440334a693479b8991a6594a2"
            ],
            "version": "==0.10.15"
        },
        "restructuredtext-lint": {
            "hashes": [
                "sha256:e29dae3888168ff3813d34f554376fe4c58b6be2200dc1ced9cfea0e687b8b78"
            ],
            "version": "==1.0.1"
        },
        "rsa": {
            "hashes": [
                "sha256:109ea5a66744dd859bf16fe904b8d8b627adafb9408753161e766a92e7d681fa",
                "sha256:6166864e23d6b5195a5cfed6cd9fed0fe774e226d8f854fcb23b7bbef0350233"
            ],
            "markers": "python_version >= '3'",
            "version": "==4.6"
        },
        "rstcheck": {
            "hashes": [
                "sha256:cd3a1ce114a5f5a088caa8e4427dc03bc46d3332dd2b1153ef1184cd9eeabbcd"
            ],
            "version": "==2.2"
        },
        "s3transfer": {
            "hashes": [
                "sha256:2482b4259524933a022d59da830f51bd746db62f047d6eb213f2f8855dcb8a13",
                "sha256:921a37e2aefc64145e7b73d50c71bb4f26f46e4c9f414dc648c6245ff92cf7db"
            ],
            "version": "==0.3.3"
        },
        "sadisplay": {
            "hashes": [
                "sha256:af67160f89123886ab42b247262862bfcde0a3c236229ecdd59de0a1e8e35d96",
                "sha256:bf456f582b8f5da19fedef7a9afe969b49231d79724710bc7d35c9439f44c2fc"
            ],
            "index": "pypi",
            "version": "==0.4.9"
        },
        "safety": {
            "hashes": [
                "sha256:24035999031ad5f5f75df310abe4ecbb832b6de869752dc8abe52908a6878d29",
                "sha256:d7135e2934da57a64d9ad2d34854acc3d05075df91b6e2eddadd868ec6886573"
            ],
            "version": "==0.5.1"
        },
        "sarge": {
            "hashes": [
                "sha256:da8cc90883f8e5ab4af0d746438f608662f5f2a35da2e858517927edefa134b0"
            ],
            "version": "==0.1.5.post0"
        },
        "scspell3k": {
            "hashes": [
                "sha256:c7ee9dd5f9707d08885259246e20cf6bc73a1ac7876713ab7d1d3ce8cc6dcd09"
            ],
            "version": "==2.2"
        },
        "six": {
            "hashes": [
                "sha256:30639c035cdb23534cd4aa2dd52c3bf48f06e5f4a941509c8bafd8ce11080259",
                "sha256:8b74bedcbbbaca38ff6d7491d76f2b06b3592611af620f8426e82dddb04a5ced"
            ],
            "version": "==1.15.0"
        },
        "smmap": {
            "hashes": [
                "sha256:54c44c197c819d5ef1991799a7e30b662d1e520f2ac75c9efbeb54a742214cf4",
                "sha256:9c98bbd1f9786d22f14b3d4126894d56befb835ec90cef151af566c7e19b5d24"
            ],
            "version": "==3.0.4"
        },
        "snowballstemmer": {
            "hashes": [
                "sha256:209f257d7533fdb3cb73bdbd24f436239ca3b2fa67d56f6ff88e86be08cc5ef0",
                "sha256:df3bac3df4c2c01363f3dd2cfa78cce2840a79b9f1c2d2de9ce8d31683992f52"
            ],
            "version": "==2.0.0"
        },
        "sphinx": {
            "hashes": [
                "sha256:82cd2728c906be96e307b81352d3fd9fb731869234c6b835cc25e9a3dfb4b7e4",
                "sha256:b83f430200f546bfd5088c653f0c5516af708da36066dfde08d08bedb1b33a4b"
            ],
            "version": "==1.4.9"
        },
        "sqlalchemy": {
            "hashes": [
                "sha256:0942a3a0df3f6131580eddd26d99071b48cfe5aaf3eab2783076fbc5a1c1882e",
                "sha256:0ec575db1b54909750332c2e335c2bb11257883914a03bc5a3306a4488ecc772",
                "sha256:109581ccc8915001e8037b73c29590e78ce74be49ca0a3630a23831f9e3ed6c7",
                "sha256:16593fd748944726540cd20f7e83afec816c2ac96b082e26ae226e8f7e9688cf",
                "sha256:427273b08efc16a85aa2b39892817e78e3ed074fcb89b2a51c4979bae7e7ba98",
                "sha256:50c4ee32f0e1581828843267d8de35c3298e86ceecd5e9017dc45788be70a864",
                "sha256:512a85c3c8c3995cc91af3e90f38f460da5d3cade8dc3a229c8e0879037547c9",
                "sha256:57aa843b783179ab72e863512e14bdcba186641daf69e4e3a5761d705dcc35b1",
                "sha256:621f58cd921cd71ba6215c42954ffaa8a918eecd8c535d97befa1a8acad986dd",
                "sha256:6ac2558631a81b85e7fb7a44e5035347938b0a73f5fdc27a8566777d0792a6a4",
                "sha256:716754d0b5490bdcf68e1e4925edc02ac07209883314ad01a137642ddb2056f1",
                "sha256:736d41cfebedecc6f159fc4ac0769dc89528a989471dc1d378ba07d29a60ba1c",
                "sha256:8619b86cb68b185a778635be5b3e6018623c0761dde4df2f112896424aa27bd8",
                "sha256:87fad64529cde4f1914a5b9c383628e1a8f9e3930304c09cf22c2ae118a1280e",
                "sha256:89494df7f93b1836cae210c42864b292f9b31eeabca4810193761990dc689cce",
                "sha256:8cac7bb373a5f1423e28de3fd5fc8063b9c8ffe8957dc1b1a59cb90453db6da1",
                "sha256:8fd452dc3d49b3cc54483e033de6c006c304432e6f84b74d7b2c68afa2569ae5",
                "sha256:adad60eea2c4c2a1875eb6305a0b6e61a83163f8e233586a4d6a55221ef984fe",
                "sha256:c26f95e7609b821b5f08a72dab929baa0d685406b953efd7c89423a511d5c413",
                "sha256:cbe1324ef52ff26ccde2cb84b8593c8bf930069dfc06c1e616f1bfd4e47f48a3",
                "sha256:d05c4adae06bd0c7f696ae3ec8d993ed8ffcc4e11a76b1b35a5af8a099bd2284",
                "sha256:d98bc827a1293ae767c8f2f18be3bb5151fd37ddcd7da2a5f9581baeeb7a3fa1",
                "sha256:da2fb75f64792c1fc64c82313a00c728a7c301efe6a60b7a9fe35b16b4368ce7",
                "sha256:e4624d7edb2576cd72bb83636cd71c8ce544d8e272f308bd80885056972ca299",
                "sha256:e89e0d9e106f8a9180a4ca92a6adde60c58b1b0299e1b43bd5e0312f535fbf33",
                "sha256:f11c2437fb5f812d020932119ba02d9e2bc29a6eca01a055233a8b449e3e1e7d",
                "sha256:f57be5673e12763dd400fea568608700a63ce1c6bd5bdbc3cc3a2c5fdb045274",
                "sha256:fc728ece3d5c772c196fd338a99798e7efac7a04f9cb6416299a3638ee9a94cd"
            ],
            "index": "pypi",
            "version": "==1.3.18"
        },
        "sqlalchemy-stubs": {
            "hashes": [
                "sha256:a3318c810697164e8c818aa2d90bac570c1a0e752ced3ec25455b309c0bee8fd",
                "sha256:ca1250605a39648cc433f5c70cb1a6f9fe0b60bdda4c51e1f9a2ab3651daadc8"
            ],
            "index": "pypi",
            "version": "==0.3"
        },
        "stevedore": {
            "hashes": [
                "sha256:609912b87df5ad338ff8e44d13eaad4f4170a65b79ae9cb0aa5632598994a1b7",
                "sha256:c4724f8d7b8f6be42130663855d01a9c2414d6046055b5a65ab58a0e38637688"
            ],
            "version": "==2.0.1"
        },
        "template-remover": {
            "hashes": [
                "sha256:480f1ce63f56affac1edb29356afcca1260e8409cd928fcf9438fc149df5ff41"
            ],
            "version": "==0.1.9"
        },
        "termcolor": {
            "hashes": [
                "sha256:1d6d69ce66211143803fbc56652b41d73b4a400a2891d7bf7a1cdf4c02de613b"
            ],
            "version": "==1.1.0"
        },
        "toml": {
            "hashes": [
                "sha256:926b612be1e5ce0634a2ca03470f95169cf16f939018233a670519cb4ac58b0f",
                "sha256:bda89d5935c2eac546d648028b9901107a595863cb36bae0c73ac804a9b4ce88"
            ],
            "version": "==0.10.1"
        },
        "tqdm": {
            "hashes": [
                "sha256:63ef7a6d3eb39f80d6b36e4867566b3d8e5f1fe3d6cb50c5e9ede2b3198ba7b7",
                "sha256:7810e627bcf9d983a99d9ff8a0c09674400fd2927eddabeadf153c14a2ec8656"
            ],
            "version": "==4.47.0"
        },
        "traitlets": {
            "hashes": [
                "sha256:70b4c6a1d9019d7b4f6846832288f86998aa3b9207c6821f3578a6a6a467fe44",
                "sha256:d023ee369ddd2763310e4c3eae1ff649689440d4ae59d7485eb4cfbbe3e359f7"
            ],
            "version": "==4.3.3"
        },
        "typed-ast": {
            "hashes": [
                "sha256:0666aa36131496aed8f7be0410ff974562ab7eeac11ef351def9ea6fa28f6355",
                "sha256:0c2c07682d61a629b68433afb159376e24e5b2fd4641d35424e462169c0a7919",
                "sha256:249862707802d40f7f29f6e1aad8d84b5aa9e44552d2cc17384b209f091276aa",
                "sha256:24995c843eb0ad11a4527b026b4dde3da70e1f2d8806c99b7b4a7cf491612652",
                "sha256:269151951236b0f9a6f04015a9004084a5ab0d5f19b57de779f908621e7d8b75",
                "sha256:4083861b0aa07990b619bd7ddc365eb7fa4b817e99cf5f8d9cf21a42780f6e01",
                "sha256:498b0f36cc7054c1fead3d7fc59d2150f4d5c6c56ba7fb150c013fbc683a8d2d",
                "sha256:4e3e5da80ccbebfff202a67bf900d081906c358ccc3d5e3c8aea42fdfdfd51c1",
                "sha256:6daac9731f172c2a22ade6ed0c00197ee7cc1221aa84cfdf9c31defeb059a907",
                "sha256:715ff2f2df46121071622063fc7543d9b1fd19ebfc4f5c8895af64a77a8c852c",
                "sha256:73d785a950fc82dd2a25897d525d003f6378d1cb23ab305578394694202a58c3",
                "sha256:8c8aaad94455178e3187ab22c8b01a3837f8ee50e09cf31f1ba129eb293ec30b",
                "sha256:8ce678dbaf790dbdb3eba24056d5364fb45944f33553dd5869b7580cdbb83614",
                "sha256:aaee9905aee35ba5905cfb3c62f3e83b3bec7b39413f0a7f19be4e547ea01ebb",
                "sha256:bcd3b13b56ea479b3650b82cabd6b5343a625b0ced5429e4ccad28a8973f301b",
                "sha256:c9e348e02e4d2b4a8b2eedb48210430658df6951fa484e59de33ff773fbd4b41",
                "sha256:d205b1b46085271b4e15f670058ce182bd1199e56b317bf2ec004b6a44f911f6",
                "sha256:d43943ef777f9a1c42bf4e552ba23ac77a6351de620aa9acf64ad54933ad4d34",
                "sha256:d5d33e9e7af3b34a40dc05f498939f0ebf187f07c385fd58d591c533ad8562fe",
                "sha256:fc0fea399acb12edbf8a628ba8d2312f583bdbdb3335635db062fa98cf71fca4",
                "sha256:fe460b922ec15dd205595c9b5b99e2f056fd98ae8f9f56b888e7a17dc2b757e7"
            ],
            "version": "==1.4.1"
        },
        "typing-extensions": {
            "hashes": [
                "sha256:6e95524d8a547a91e08f404ae485bbb71962de46967e1b71a0cb89af24e761c5",
                "sha256:79ee589a3caca649a9bfd2a8de4709837400dfa00b6cc81962a1e6a1815969ae",
                "sha256:f8d2bd89d25bc39dabe7d23df520442fa1d8969b82544370e03d88b5a591c392"
            ],
            "markers": "python_version < '3.7'",
            "version": "==3.7.4.2"
        },
        "unidiff": {
            "hashes": [
                "sha256:6e7ff4be1a9cd8d72197cd15ec735260b8b95d6f9d3e6fdc8a37301b12af0b27",
                "sha256:9c9ab5fb96b6988b4cd5def6b275492442c04a570900d33aa6373105780025bc"
            ],
            "version": "==0.5.5"
        },
        "urllib3": {
            "hashes": [
                "sha256:3018294ebefce6572a474f0604c2021e33b3fd8006ecd11d62107a5d2a963527",
                "sha256:88206b0eb87e6d677d424843ac5209e3fb9d0190d0ee169599165ec25e9d9115"
            ],
            "markers": "python_version != '3.4'",
            "version": "==1.25.9"
        },
        "vulture": {
            "hashes": [
                "sha256:9c2dc36b84f3729361990b4488b7fde1cbe5afb9e3b59456aafc6928684fcd4b"
            ],
            "version": "==0.10"
        },
        "wcwidth": {
            "hashes": [
                "sha256:beb4802a9cebb9144e99086eff703a642a13d6a0052920003a230f3294bbe784",
                "sha256:c4d647b99872929fdb7bdcaa4fbe7f01413ed3d98077df798530e5b04f116c83"
            ],
            "version": "==0.2.5"
        },
        "websocket-client": {
            "hashes": [
                "sha256:0fc45c961324d79c781bab301359d5a1b00b13ad1b10415a4780229ef71a5549",
                "sha256:d735b91d6d1692a6a181f2a8c9e0238e5f6373356f561bb9dc4c7af36f452010"
            ],
            "version": "==0.57.0"
        },
        "werkzeug": {
            "hashes": [
                "sha256:2de2a5db0baeae7b2d2664949077c2ac63fbd16d98da0ff71837f7d1dea3fd43",
                "sha256:6c80b1e5ad3665290ea39320b91e1be1e0d5f60652b964a3070216de83d2e47c"
            ],
            "version": "==1.0.1"
        },
        "wrapt": {
            "hashes": [
                "sha256:b62ffa81fb85f4332a4f609cab4ac40709470da05643a082ec1eb88e6d9b97d7"
            ],
            "version": "==1.12.1"
        },
        "xmltodict": {
            "hashes": [
                "sha256:50d8c638ed7ecb88d90561beedbf720c9b4e851a9fa6c47ebd64e99d166d8a21",
                "sha256:8bbcb45cc982f48b2ca8fe7e7827c5d792f217ecf1792626f808bf41c3b86051"
            ],
            "version": "==0.12.0"
        },
        "yamllint": {
            "hashes": [
                "sha256:1c1fde0588308b6e01c27c750368bf47f44c5efade99d64dd5bce099862c97b9",
                "sha256:6d6cc4d6545aa40a0edc9039d63ce0828cd50d273c775e7df2092c9b28c15ed4"
            ],
            "version": "==1.6.1"
        },
        "yapf": {
            "hashes": [
                "sha256:4c00a1a97577119369f7a71f4f5c5e536315a9f9b07307e478508ed8d12ff596",
                "sha256:91888478e79277352e4fa7c0ddc0a6fe00a51c0d41322ab5ff3c44e66a918b14"
            ],
            "version": "==0.14.0"
        },
        "zipp": {
            "hashes": [
                "sha256:aa36550ff0c0b7ef7fa639055d797116ee891440eac1a56f378e2d3179e0320b",
                "sha256:c599e4d75c98f6798c509911d08a22e6c021d074469042177c8c86fb92eefd96"
            ],
            "markers": "python_version < '3.8'",
            "version": "==3.1.0"
        }
    }
}<|MERGE_RESOLUTION|>--- conflicted
+++ resolved
@@ -93,17 +93,10 @@
         },
         "botocore": {
             "hashes": [
-<<<<<<< HEAD
                 "sha256:37b65cc48c99b7dd4d5606e56f76ecd88eb7be392ea8a166df734a6b3035301c",
                 "sha256:5ac9b53a75852fe4282be8741c8136e6948714fef6eff1bd9babb861f8647ba3"
             ],
             "version": "==1.17.13"
-=======
-                "sha256:45934d880378777cefeca727f369d1f5aebf6b254e9be58e7c77dd0b059338bb",
-                "sha256:a94e0e2307f1b9fe3a84660842909cd2680b57a9fc9fb0c3a03b0afb2eadbe21"
-            ],
-            "version": "==1.17.12"
->>>>>>> 59fcb2b1
         },
         "cachetools": {
             "hashes": [
@@ -783,17 +776,10 @@
         },
         "botocore": {
             "hashes": [
-<<<<<<< HEAD
                 "sha256:37b65cc48c99b7dd4d5606e56f76ecd88eb7be392ea8a166df734a6b3035301c",
                 "sha256:5ac9b53a75852fe4282be8741c8136e6948714fef6eff1bd9babb861f8647ba3"
             ],
             "version": "==1.17.13"
-=======
-                "sha256:45934d880378777cefeca727f369d1f5aebf6b254e9be58e7c77dd0b059338bb",
-                "sha256:a94e0e2307f1b9fe3a84660842909cd2680b57a9fc9fb0c3a03b0afb2eadbe21"
-            ],
-            "version": "==1.17.12"
->>>>>>> 59fcb2b1
         },
         "certifi": {
             "hashes": [
